--- conflicted
+++ resolved
@@ -255,13 +255,6 @@
 		key: StorageKey,
 		maybe_at: Option<B::Hash>,
 	) -> Result<StorageData, &'static str> {
-<<<<<<< HEAD
-		trace!(target: LOG_TARGET, "rpc: get_storage {:?} {:?}", key, maybe_at);
-		self.as_online().rpc_client().get_storage(key, maybe_at).await.map_err(|e| {
-			error!(target: LOG_TARGET, "Error = {:?}", e);
-			"rpc get_storage failed."
-		})
-=======
 		trace!(target: LOG_TARGET, "rpc: get_storage");
 		match self.as_online().rpc_client().storage(key, maybe_at).await {
 			Ok(Some(res)) => Ok(res),
@@ -271,7 +264,6 @@
 				Err("rpc get_storage failed.")
 			},
 		}
->>>>>>> a1c1286d
 	}
 
 	/// Get the latest finalized head.
@@ -980,31 +972,6 @@
 		}
 	}
 
-	// NOTE: maybe remove before merge, although, it is an okay example :shrug:
-	#[tokio::test]
-	async fn example_staking_slashing_spans() {
-		init_logger();
-		Builder::<Block>::new()
-			.mode(Mode::Online(OnlineConfig {
-				pallets: vec!["because_empty_vec_is_treated_as_all_pallets_:(".to_string()],
-				transport: env!("WS").to_owned().into(),
-				..Default::default()
-			}))
-			// Staking::SlashingSpans
-			.inject_hashed_prefix(&hex_literal::hex![
-				"5f3e4907f716ac89b6347d15ececedcaab6a212bc08a5603828f33f90ec4a139"
-			])
-			.build()
-			.await
-			.unwrap()
-			.execute_with(|| {
-				use codec::Encode;
-				let x = pallet_staking::SlashingSpans::<kitchensink_runtime::Runtime>::iter()
-					.collect::<Vec<_>>();
-				println!("len() = {:?} / encoded_size() = {:?}", x.len(), x.encoded_size());
-			});
-	}
-
 	#[tokio::test]
 	#[ignore = "too slow"]
 	async fn can_build_one_big_pallet() {
