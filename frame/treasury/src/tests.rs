--- conflicted
+++ resolved
@@ -101,7 +101,6 @@
 	pub const ProposalBond: Permill = Permill::from_percent(5);
 	pub const Burn: Permill = Permill::from_percent(50);
 	pub const TreasuryPalletId: PalletId = PalletId(*b"py/trsry");
-	pub const MaxApprovals: u32 = 100;
 }
 pub struct TestSpendOrigin;
 impl frame_support::traits::EnsureOrigin<Origin> for TestSpendOrigin {
@@ -137,12 +136,8 @@
 	type BurnDestination = (); // Just gets burned.
 	type WeightInfo = ();
 	type SpendFunds = ();
-<<<<<<< HEAD
-	type MaxApprovals = MaxApprovals;
+	type MaxApprovals = ConstU32<100>;
 	type SpendOrigin = TestSpendOrigin;
-=======
-	type MaxApprovals = ConstU32<100>;
->>>>>>> cd1853ba
 }
 
 pub fn new_test_ext() -> sp_io::TestExternalities {
