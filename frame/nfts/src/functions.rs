--- conflicted
+++ resolved
@@ -38,17 +38,6 @@
 			Collection::<T, I>::get(&collection).ok_or(Error::<T, I>::UnknownCollection)?;
 		ensure!(!T::Locker::is_locked(collection, item), Error::<T, I>::ItemLocked);
 
-<<<<<<< HEAD
-		let (action_allowed, _) = Self::is_collection_setting_disabled(
-			&collection,
-			CollectionSetting::NonTransferableItems,
-		)?;
-		ensure!(action_allowed, Error::<T, I>::ItemsNotTransferable);
-
-		let (action_allowed, _) =
-			Self::is_item_setting_disabled(&collection, &item, ItemSetting::NonTransferable)?;
-		ensure!(action_allowed, Error::<T, I>::ItemLocked);
-=======
 		let collection_config = Self::get_collection_config(&collection)?;
 		ensure!(
 			collection_config.is_setting_enabled(CollectionSetting::TransferableItems),
@@ -60,7 +49,6 @@
 			item_config.is_setting_enabled(ItemSetting::Transferable),
 			Error::<T, I>::ItemLocked
 		);
->>>>>>> ef16fd2d
 
 		let mut details =
 			Item::<T, I>::get(&collection, &item).ok_or(Error::<T, I>::UnknownItem)?;
@@ -93,11 +81,7 @@
 		collection: T::CollectionId,
 		owner: T::AccountId,
 		admin: T::AccountId,
-<<<<<<< HEAD
 		config: CollectionConfigFor<T, I>,
-=======
-		config: CollectionConfig,
->>>>>>> ef16fd2d
 		deposit: DepositBalanceOf<T, I>,
 		event: Event<T, I>,
 	) -> DispatchResult {
@@ -162,15 +146,8 @@
 			Attribute::<T, I>::remove_prefix((&collection,), None);
 			CollectionAccount::<T, I>::remove(&collection_details.owner, &collection);
 			T::Currency::unreserve(&collection_details.owner, collection_details.total_deposit);
-<<<<<<< HEAD
-			CollectionConfigOf::<T, I>::remove(&collection);
-			#[allow(deprecated)]
-			ItemConfigOf::<T, I>::remove_prefix(&collection, None);
-=======
-			CollectionMaxSupply::<T, I>::remove(&collection);
 			CollectionConfigOf::<T, I>::remove(&collection);
 			let _ = ItemConfigOf::<T, I>::clear_prefix(&collection, witness.items, None);
->>>>>>> ef16fd2d
 
 			Self::deposit_event(Event::Destroyed { collection });
 
@@ -186,16 +163,11 @@
 		collection: T::CollectionId,
 		item: T::ItemId,
 		owner: T::AccountId,
-<<<<<<< HEAD
 		item_config: ItemConfig,
 		with_details_and_config: impl FnOnce(
 			&CollectionDetailsFor<T, I>,
 			&CollectionConfigFor<T, I>,
 		) -> DispatchResult,
-=======
-		config: ItemConfig,
-		with_details: impl FnOnce(&CollectionDetailsFor<T, I>) -> DispatchResult,
->>>>>>> ef16fd2d
 	) -> DispatchResult {
 		ensure!(!Item::<T, I>::contains_key(collection, item), Error::<T, I>::AlreadyExists);
 
@@ -216,19 +188,12 @@
 					collection_details.items.checked_add(1).ok_or(ArithmeticError::Overflow)?;
 				collection_details.items = items;
 
-<<<<<<< HEAD
-				let settings = collection_config.settings.values();
-				let deposit = match settings.contains(CollectionSetting::FreeHolding) {
-					true => Zero::zero(),
-					false => T::ItemDeposit::get(),
-=======
 				let collection_config = Self::get_collection_config(&collection)?;
 				let deposit = match collection_config
 					.is_setting_enabled(CollectionSetting::DepositRequired)
 				{
 					true => T::ItemDeposit::get(),
 					false => Zero::zero(),
->>>>>>> ef16fd2d
 				};
 				T::Currency::reserve(&collection_details.owner, deposit)?;
 				collection_details.total_deposit += deposit;
@@ -237,15 +202,9 @@
 				Account::<T, I>::insert((&owner, &collection, &item), ());
 
 				if let Ok(existing_config) = ItemConfigOf::<T, I>::try_get(&collection, &item) {
-<<<<<<< HEAD
 					ensure!(existing_config == item_config, Error::<T, I>::InconsistentItemConfig);
 				} else {
 					ItemConfigOf::<T, I>::insert(&collection, &item, item_config);
-=======
-					ensure!(existing_config == config, Error::<T, I>::InconsistentItemConfig);
-				} else {
-					ItemConfigOf::<T, I>::insert(&collection, &item, config);
->>>>>>> ef16fd2d
 				}
 
 				let details =
@@ -288,13 +247,8 @@
 
 		// NOTE: if item's settings are not empty (e.g. item's metadata is locked)
 		// then we keep the record and don't remove it
-<<<<<<< HEAD
-		let settings = Self::get_item_settings(&collection, &item)?;
-		if settings.is_empty() {
-=======
 		let config = Self::get_item_config(&collection, &item)?;
 		if !config.has_disabled_settings() {
->>>>>>> ef16fd2d
 			ItemConfigOf::<T, I>::remove(&collection, &item);
 		}
 
@@ -310,28 +264,13 @@
 		whitelisted_buyer: Option<T::AccountId>,
 	) -> DispatchResult {
 		ensure!(
-<<<<<<< HEAD
-			Self::is_pallet_feature_disabled(PalletFeature::NoTrading),
-=======
 			Self::is_pallet_feature_enabled(PalletFeature::Trading),
->>>>>>> ef16fd2d
 			Error::<T, I>::MethodDisabled
 		);
 
 		let details = Item::<T, I>::get(&collection, &item).ok_or(Error::<T, I>::UnknownItem)?;
 		ensure!(details.owner == sender, Error::<T, I>::NoPermission);
 
-<<<<<<< HEAD
-		let (action_allowed, _) = Self::is_collection_setting_disabled(
-			&collection,
-			CollectionSetting::NonTransferableItems,
-		)?;
-		ensure!(action_allowed, Error::<T, I>::ItemsNotTransferable);
-
-		let (action_allowed, _) =
-			Self::is_item_setting_disabled(&collection, &item, ItemSetting::NonTransferable)?;
-		ensure!(action_allowed, Error::<T, I>::ItemLocked);
-=======
 		let collection_config = Self::get_collection_config(&collection)?;
 		ensure!(
 			collection_config.is_setting_enabled(CollectionSetting::TransferableItems),
@@ -343,7 +282,6 @@
 			item_config.is_setting_enabled(ItemSetting::Transferable),
 			Error::<T, I>::ItemLocked
 		);
->>>>>>> ef16fd2d
 
 		if let Some(ref price) = price {
 			ItemPriceOf::<T, I>::insert(&collection, &item, (price, whitelisted_buyer.clone()));
@@ -368,11 +306,7 @@
 		bid_price: ItemPrice<T, I>,
 	) -> DispatchResult {
 		ensure!(
-<<<<<<< HEAD
-			Self::is_pallet_feature_disabled(PalletFeature::NoTrading),
-=======
 			Self::is_pallet_feature_enabled(PalletFeature::Trading),
->>>>>>> ef16fd2d
 			Error::<T, I>::MethodDisabled
 		);
 
