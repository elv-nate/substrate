// This file is part of Substrate.

// Copyright (C) 2017-2022 Parity Technologies (UK) Ltd.
// SPDX-License-Identifier: Apache-2.0

// Licensed under the Apache License, Version 2.0 (the "License");
// you may not use this file except in compliance with the License.
// You may obtain a copy of the License at
//
// 	http://www.apache.org/licenses/LICENSE-2.0
//
// Unless required by applicable law or agreed to in writing, software
// distributed under the License is distributed on an "AS IS" BASIS,
// WITHOUT WARRANTIES OR CONDITIONS OF ANY KIND, either express or implied.
// See the License for the specific language governing permissions and
// limitations under the License.

//! # Unique (Items) Module
//!
//! A simple, secure module for dealing with non-fungible items.
//!
//! ## Related Modules
//!
//! * [`System`](../frame_system/index.html)
//! * [`Support`](../frame_support/index.html)

#![recursion_limit = "256"]
// Ensure we're `no_std` when compiling for Wasm.
#![cfg_attr(not(feature = "std"), no_std)]

#[cfg(feature = "runtime-benchmarks")]
mod benchmarking;
#[cfg(test)]
pub mod mock;
#[cfg(test)]
mod tests;

mod common_functions;
mod features;
mod impl_nonfungibles;
mod types;

pub mod macros;
pub mod weights;

use codec::{Decode, Encode};
use frame_support::traits::{
	tokens::{AttributeNamespace, Locker},
	BalanceStatus::Reserved,
	Currency, EnsureOriginWithArg, ReservableCurrency,
};
use frame_system::Config as SystemConfig;
use sp_runtime::{
	traits::{Saturating, StaticLookup, Zero},
	ArithmeticError, RuntimeDebug,
};
use sp_std::prelude::*;

pub use pallet::*;
pub use types::*;
pub use weights::WeightInfo;

type AccountIdLookupOf<T> = <<T as SystemConfig>::Lookup as StaticLookup>::Source;

#[frame_support::pallet]
pub mod pallet {
	use super::*;
	use frame_support::{pallet_prelude::*, traits::ExistenceRequirement};
	use frame_system::pallet_prelude::*;

	#[pallet::pallet]
	#[pallet::generate_store(pub(super) trait Store)]
	pub struct Pallet<T, I = ()>(_);

	#[cfg(feature = "runtime-benchmarks")]
	pub trait BenchmarkHelper<CollectionId, ItemId> {
		fn collection(i: u16) -> CollectionId;
		fn item(i: u16) -> ItemId;
	}
	#[cfg(feature = "runtime-benchmarks")]
	impl<CollectionId: From<u16>, ItemId: From<u16>> BenchmarkHelper<CollectionId, ItemId> for () {
		fn collection(i: u16) -> CollectionId {
			i.into()
		}
		fn item(i: u16) -> ItemId {
			i.into()
		}
	}

	#[pallet::config]
	/// The module configuration trait.
	pub trait Config<I: 'static = ()>: frame_system::Config {
		/// The overarching event type.
		type RuntimeEvent: From<Event<Self, I>>
			+ IsType<<Self as frame_system::Config>::RuntimeEvent>;

		/// Identifier for the collection of item.
		type CollectionId: Member + Parameter + MaxEncodedLen + Copy + Incrementable;

		/// The type used to identify a unique item within a collection.
		type ItemId: Member + Parameter + MaxEncodedLen + Copy;

		/// The currency mechanism, used for paying for reserves.
		type Currency: ReservableCurrency<Self::AccountId>;

		/// The origin which may forcibly create or destroy an item or otherwise alter privileged
		/// attributes.
		type ForceOrigin: EnsureOrigin<Self::RuntimeOrigin>;

		/// Standard collection creation is only allowed if the origin attempting it and the
		/// collection are in this set.
		type CreateOrigin: EnsureOriginWithArg<
			Self::RuntimeOrigin,
			Self::CollectionId,
			Success = Self::AccountId,
		>;

		/// Locker trait to enable Locking mechanism downstream.
		type Locker: Locker<Self::CollectionId, Self::ItemId>;

		/// The basic amount of funds that must be reserved for collection.
		#[pallet::constant]
		type CollectionDeposit: Get<DepositBalanceOf<Self, I>>;

		/// The basic amount of funds that must be reserved for an item.
		#[pallet::constant]
		type ItemDeposit: Get<DepositBalanceOf<Self, I>>;

		/// The basic amount of funds that must be reserved when adding metadata to your item.
		#[pallet::constant]
		type MetadataDepositBase: Get<DepositBalanceOf<Self, I>>;

		/// The basic amount of funds that must be reserved when adding an attribute to an item.
		#[pallet::constant]
		type AttributeDepositBase: Get<DepositBalanceOf<Self, I>>;

		/// The additional funds that must be reserved for the number of bytes store in metadata,
		/// either "normal" metadata or attribute metadata.
		#[pallet::constant]
		type DepositPerByte: Get<DepositBalanceOf<Self, I>>;

		/// The maximum length of data stored on-chain.
		#[pallet::constant]
		type StringLimit: Get<u32>;

		/// The maximum length of an attribute key.
		#[pallet::constant]
		type KeyLimit: Get<u32>;

		/// The maximum length of an attribute value.
		#[pallet::constant]
		type ValueLimit: Get<u32>;

		/// The maximum approvals an item could have.
		#[pallet::constant]
		type ApprovalsLimit: Get<u32>;

		/// The maximum attributes approvals an item could have.
		#[pallet::constant]
		type ItemAttributesApprovalsLimit: Get<u32>;

		/// The max number of tips a user could send.
		#[pallet::constant]
		type MaxTips: Get<u32>;

		/// The max duration in blocks for deadlines.
		#[pallet::constant]
		type MaxDeadlineDuration: Get<<Self as SystemConfig>::BlockNumber>;

		/// Disables some of pallet's features.
		#[pallet::constant]
		type Features: Get<PalletFeatures>;

		#[cfg(feature = "runtime-benchmarks")]
		/// A set of helper functions for benchmarking.
		type Helper: BenchmarkHelper<Self::CollectionId, Self::ItemId>;

		/// Weight information for extrinsics in this pallet.
		type WeightInfo: WeightInfo;
	}

	/// Details of a collection.
	#[pallet::storage]
	pub(super) type Collection<T: Config<I>, I: 'static = ()> = StorageMap<
		_,
		Blake2_128Concat,
		T::CollectionId,
		CollectionDetails<T::AccountId, DepositBalanceOf<T, I>>,
	>;

	/// The collection, if any, of which an account is willing to take ownership.
	#[pallet::storage]
	pub(super) type OwnershipAcceptance<T: Config<I>, I: 'static = ()> =
		StorageMap<_, Blake2_128Concat, T::AccountId, T::CollectionId>;

	/// The items held by any given account; set out this way so that items owned by a single
	/// account can be enumerated.
	#[pallet::storage]
	pub(super) type Account<T: Config<I>, I: 'static = ()> = StorageNMap<
		_,
		(
			NMapKey<Blake2_128Concat, T::AccountId>, // owner
			NMapKey<Blake2_128Concat, T::CollectionId>,
			NMapKey<Blake2_128Concat, T::ItemId>,
		),
		(),
		OptionQuery,
	>;

	/// The collections owned by any given account; set out this way so that collections owned by
	/// a single account can be enumerated.
	#[pallet::storage]
	pub(super) type CollectionAccount<T: Config<I>, I: 'static = ()> = StorageDoubleMap<
		_,
		Blake2_128Concat,
		T::AccountId,
		Blake2_128Concat,
		T::CollectionId,
		(),
		OptionQuery,
	>;

	/// The items in existence and their ownership details.
	#[pallet::storage]
	/// Stores collection roles as per account.
	pub(super) type CollectionRoleOf<T: Config<I>, I: 'static = ()> = StorageDoubleMap<
		_,
		Blake2_128Concat,
		T::CollectionId,
		Blake2_128Concat,
		T::AccountId,
		CollectionRoles,
		OptionQuery,
	>;

	/// The items in existence and their ownership details.
	#[pallet::storage]
	pub(super) type Item<T: Config<I>, I: 'static = ()> = StorageDoubleMap<
		_,
		Blake2_128Concat,
		T::CollectionId,
		Blake2_128Concat,
		T::ItemId,
		ItemDetails<T::AccountId, ItemDepositOf<T, I>, ApprovalsOf<T, I>>,
		OptionQuery,
	>;

	/// Metadata of a collection.
	#[pallet::storage]
	pub(super) type CollectionMetadataOf<T: Config<I>, I: 'static = ()> = StorageMap<
		_,
		Blake2_128Concat,
		T::CollectionId,
		CollectionMetadata<DepositBalanceOf<T, I>, T::StringLimit>,
		OptionQuery,
	>;

	/// Metadata of an item.
	#[pallet::storage]
	pub(super) type ItemMetadataOf<T: Config<I>, I: 'static = ()> = StorageDoubleMap<
		_,
		Blake2_128Concat,
		T::CollectionId,
		Blake2_128Concat,
		T::ItemId,
		ItemMetadata<DepositBalanceOf<T, I>, T::StringLimit>,
		OptionQuery,
	>;

	/// Attributes of a collection.
	#[pallet::storage]
	pub(super) type Attribute<T: Config<I>, I: 'static = ()> = StorageNMap<
		_,
		(
			NMapKey<Blake2_128Concat, T::CollectionId>,
			NMapKey<Blake2_128Concat, Option<T::ItemId>>,
			NMapKey<Blake2_128Concat, AttributeNamespace<T::AccountId>>,
			NMapKey<Blake2_128Concat, BoundedVec<u8, T::KeyLimit>>,
		),
		(BoundedVec<u8, T::ValueLimit>, AttributeDepositOf<T, I>),
		OptionQuery,
	>;

	/// A price of an item.
	#[pallet::storage]
	pub(super) type ItemPriceOf<T: Config<I>, I: 'static = ()> = StorageDoubleMap<
		_,
		Blake2_128Concat,
		T::CollectionId,
		Blake2_128Concat,
		T::ItemId,
		(ItemPrice<T, I>, Option<T::AccountId>),
		OptionQuery,
	>;

	/// Item attribute approvals.
	#[pallet::storage]
	pub(super) type ItemAttributesApprovalsOf<T: Config<I>, I: 'static = ()> = StorageDoubleMap<
		_,
		Blake2_128Concat,
		T::CollectionId,
		Blake2_128Concat,
		T::ItemId,
		ItemAttributesApprovals<T, I>,
		ValueQuery,
	>;

	/// Stores the `CollectionId` that is going to be used for the next collection.
	/// This gets incremented by 1 whenever a new collection is created.
	#[pallet::storage]
	pub(super) type NextCollectionId<T: Config<I>, I: 'static = ()> =
		StorageValue<_, T::CollectionId, OptionQuery>;

	/// Handles all the pending swaps.
	#[pallet::storage]
	pub(super) type PendingSwapOf<T: Config<I>, I: 'static = ()> = StorageDoubleMap<
		_,
		Blake2_128Concat,
		T::CollectionId,
		Blake2_128Concat,
		T::ItemId,
		PendingSwap<
			T::CollectionId,
			T::ItemId,
			PriceWithDirection<ItemPrice<T, I>>,
			<T as SystemConfig>::BlockNumber,
		>,
		OptionQuery,
	>;

	/// Config of a collection.
	#[pallet::storage]
	pub(super) type CollectionConfigOf<T: Config<I>, I: 'static = ()> =
		StorageMap<_, Blake2_128Concat, T::CollectionId, CollectionConfigFor<T, I>, OptionQuery>;

	/// Config of an item.
	#[pallet::storage]
	pub(super) type ItemConfigOf<T: Config<I>, I: 'static = ()> = StorageDoubleMap<
		_,
		Blake2_128Concat,
		T::CollectionId,
		Blake2_128Concat,
		T::ItemId,
		ItemConfig,
		OptionQuery,
	>;

	#[pallet::event]
	#[pallet::generate_deposit(pub(super) fn deposit_event)]
	pub enum Event<T: Config<I>, I: 'static = ()> {
		/// A `collection` was created.
		Created { collection: T::CollectionId, creator: T::AccountId, owner: T::AccountId },
		/// A `collection` was force-created.
		ForceCreated { collection: T::CollectionId, owner: T::AccountId },
		/// A `collection` was destroyed.
		Destroyed { collection: T::CollectionId },
		/// An `item` was issued.
		Issued { collection: T::CollectionId, item: T::ItemId, owner: T::AccountId },
		/// An `item` was transferred.
		Transferred {
			collection: T::CollectionId,
			item: T::ItemId,
			from: T::AccountId,
			to: T::AccountId,
		},
		/// An `item` was destroyed.
		Burned { collection: T::CollectionId, item: T::ItemId, owner: T::AccountId },
		/// An `item` became non-transferable.
		ItemTransferLocked { collection: T::CollectionId, item: T::ItemId },
		/// An `item` became transferable.
		ItemTransferUnlocked { collection: T::CollectionId, item: T::ItemId },
		/// `item` metadata or attributes were locked.
		ItemPropertiesLocked {
			collection: T::CollectionId,
			item: T::ItemId,
			lock_metadata: bool,
			lock_attributes: bool,
		},
		/// Some `collection` was locked.
		CollectionLocked { collection: T::CollectionId },
		/// The owner changed.
		OwnerChanged { collection: T::CollectionId, new_owner: T::AccountId },
		/// The management team changed.
		TeamChanged {
			collection: T::CollectionId,
			issuer: T::AccountId,
			admin: T::AccountId,
			freezer: T::AccountId,
		},
		/// An `item` of a `collection` has been approved by the `owner` for transfer by
		/// a `delegate`.
		ApprovedTransfer {
			collection: T::CollectionId,
			item: T::ItemId,
			owner: T::AccountId,
			delegate: T::AccountId,
			deadline: Option<<T as SystemConfig>::BlockNumber>,
		},
		/// An approval for a `delegate` account to transfer the `item` of an item
		/// `collection` was cancelled by its `owner`.
		ApprovalCancelled {
			collection: T::CollectionId,
			item: T::ItemId,
			owner: T::AccountId,
			delegate: T::AccountId,
		},
		/// All approvals of an item got cancelled.
		AllApprovalsCancelled { collection: T::CollectionId, item: T::ItemId, owner: T::AccountId },
		/// A `collection` has had its config changed by the `Force` origin.
		CollectionConfigChanged { collection: T::CollectionId },
		/// New metadata has been set for a `collection`.
		CollectionMetadataSet { collection: T::CollectionId, data: BoundedVec<u8, T::StringLimit> },
		/// Metadata has been cleared for a `collection`.
		CollectionMetadataCleared { collection: T::CollectionId },
		/// New metadata has been set for an item.
		MetadataSet {
			collection: T::CollectionId,
			item: T::ItemId,
			data: BoundedVec<u8, T::StringLimit>,
		},
		/// Metadata has been cleared for an item.
		MetadataCleared { collection: T::CollectionId, item: T::ItemId },
		/// Metadata has been cleared for an item.
		Redeposited { collection: T::CollectionId, successful_items: Vec<T::ItemId> },
		/// New attribute metadata has been set for a `collection` or `item`.
		AttributeSet {
			collection: T::CollectionId,
			maybe_item: Option<T::ItemId>,
			key: BoundedVec<u8, T::KeyLimit>,
			value: BoundedVec<u8, T::ValueLimit>,
			namespace: AttributeNamespace<T::AccountId>,
		},
		/// Attribute metadata has been cleared for a `collection` or `item`.
		AttributeCleared {
			collection: T::CollectionId,
			maybe_item: Option<T::ItemId>,
			key: BoundedVec<u8, T::KeyLimit>,
			namespace: AttributeNamespace<T::AccountId>,
		},
		/// A new approval to modify item attributes was added.
		ItemAttributesApprovalAdded {
			collection: T::CollectionId,
			item: T::ItemId,
			delegate: T::AccountId,
		},
		/// A new approval to modify item attributes was removed.
		ItemAttributesApprovalRemoved {
			collection: T::CollectionId,
			item: T::ItemId,
			delegate: T::AccountId,
		},
		/// Ownership acceptance has changed for an account.
		OwnershipAcceptanceChanged { who: T::AccountId, maybe_collection: Option<T::CollectionId> },
		/// Max supply has been set for a collection.
		CollectionMaxSupplySet { collection: T::CollectionId, max_supply: u32 },
		/// Mint settings for a collection had changed.
		CollectionMintSettingsUpdated { collection: T::CollectionId },
		/// Event gets emmited when the `NextCollectionId` gets incremented.
		NextCollectionIdIncremented { next_id: T::CollectionId },
		/// The price was set for the instance.
		ItemPriceSet {
			collection: T::CollectionId,
			item: T::ItemId,
			price: ItemPrice<T, I>,
			whitelisted_buyer: Option<T::AccountId>,
		},
		/// The price for the instance was removed.
		ItemPriceRemoved { collection: T::CollectionId, item: T::ItemId },
		/// An item was bought.
		ItemBought {
			collection: T::CollectionId,
			item: T::ItemId,
			price: ItemPrice<T, I>,
			seller: T::AccountId,
			buyer: T::AccountId,
		},
		/// A tip was sent.
		TipSent {
			collection: T::CollectionId,
			item: T::ItemId,
			sender: T::AccountId,
			receiver: T::AccountId,
			amount: DepositBalanceOf<T, I>,
		},
		/// An `item` swap intent was created.
		SwapCreated {
			offered_collection: T::CollectionId,
			offered_item: T::ItemId,
			desired_collection: T::CollectionId,
			desired_item: Option<T::ItemId>,
			price: Option<PriceWithDirection<ItemPrice<T, I>>>,
			deadline: <T as SystemConfig>::BlockNumber,
		},
		/// The swap was cancelled.
		SwapCancelled {
			offered_collection: T::CollectionId,
			offered_item: T::ItemId,
			desired_collection: T::CollectionId,
			desired_item: Option<T::ItemId>,
			price: Option<PriceWithDirection<ItemPrice<T, I>>>,
			deadline: <T as SystemConfig>::BlockNumber,
		},
		/// The swap has been claimed.
		SwapClaimed {
			sent_collection: T::CollectionId,
			sent_item: T::ItemId,
			sent_item_owner: T::AccountId,
			received_collection: T::CollectionId,
			received_item: T::ItemId,
			received_item_owner: T::AccountId,
			price: Option<PriceWithDirection<ItemPrice<T, I>>>,
			deadline: <T as SystemConfig>::BlockNumber,
		},
	}

	#[pallet::error]
	pub enum Error<T, I = ()> {
		/// The signing account has no permission to do the operation.
		NoPermission,
		/// The given item ID is unknown.
		UnknownCollection,
		/// The item ID has already been used for an item.
		AlreadyExists,
		/// The approval had a deadline that expired, so the approval isn't valid anymore.
		ApprovalExpired,
		/// The owner turned out to be different to what was expected.
		WrongOwner,
		/// The witness data given does not match the current state of the chain.
		BadWitness,
		/// Collection ID is already taken.
		CollectionIdInUse,
		/// Items within that collection are non-transferable.
		ItemsNonTransferable,
		/// The provided account is not a delegate.
		NotDelegate,
		/// The delegate turned out to be different to what was expected.
		WrongDelegate,
		/// No approval exists that would allow the transfer.
		Unapproved,
		/// The named owner has not signed ownership acceptance of the collection.
		Unaccepted,
		/// The item is locked (non-transferable).
		ItemLocked,
		/// Item's attributes are locked.
		LockedItemAttributes,
		/// Collection's attributes are locked.
		LockedCollectionAttributes,
		/// Item's metadata is locked.
		LockedItemMetadata,
		/// Collection's metadata is locked.
		LockedCollectionMetadata,
		/// All items have been minted.
		MaxSupplyReached,
		/// The max supply is locked and can't be changed.
		MaxSupplyLocked,
		/// The provided max supply is less to the amount of items a collection already has.
		MaxSupplyTooSmall,
		/// The given item ID is unknown.
		UnknownItem,
		/// Swap doesn't exist.
		UnknownSwap,
		/// Item is not for sale.
		NotForSale,
		/// The provided bid is too low.
		BidTooLow,
		/// The item has reached its approval limit.
		ReachedApprovalLimit,
		/// The deadline has already expired.
		DeadlineExpired,
		/// The duration provided should be less or equal to MaxDeadlineDuration.
		WrongDuration,
		/// The method is disabled by system settings.
		MethodDisabled,
		/// The provided is setting can't be set.
		WrongSetting,
		/// Item's config already exists and should be equal to the provided one.
		InconsistentItemConfig,
		/// Config for a collection or an item can't be found.
		NoConfig,
		/// Some roles were not cleared.
		RolesNotCleared,
		/// Mint has not started yet.
		MintNotStated,
		/// Mint has already ended.
		MintEnded,
	}

	#[pallet::call]
	impl<T: Config<I>, I: 'static> Pallet<T, I> {
		/// Issue a new collection of non-fungible items from a public origin.
		///
		/// This new collection has no items initially and its owner is the origin.
		///
		/// The origin must be Signed and the sender must have sufficient funds free.
		///
		/// `ItemDeposit` funds of sender are reserved.
		///
		/// Parameters:
		/// - `admin`: The admin of this collection. The admin is the initial address of each
		/// member of the collection's admin team.
		///
		/// Emits `Created` event when successful.
		///
		/// Weight: `O(1)`
		#[pallet::weight(T::WeightInfo::create())]
		pub fn create(
			origin: OriginFor<T>,
			admin: AccountIdLookupOf<T>,
			config: CollectionConfigFor<T, I>,
		) -> DispatchResult {
			let collection =
				NextCollectionId::<T, I>::get().unwrap_or(T::CollectionId::initial_value());

			let owner = T::CreateOrigin::ensure_origin(origin, &collection)?;
			let admin = T::Lookup::lookup(admin)?;

			// DepositRequired can be disabled by calling the force_create() only
			ensure!(
				!config.has_disabled_setting(CollectionSetting::DepositRequired),
				Error::<T, I>::WrongSetting
			);

			Self::do_create_collection(
				collection,
				owner.clone(),
				admin.clone(),
				config,
				T::CollectionDeposit::get(),
				Event::Created { collection, creator: owner, owner: admin },
			)
		}

		/// Issue a new collection of non-fungible items from a privileged origin.
		///
		/// This new collection has no items initially.
		///
		/// The origin must conform to `ForceOrigin`.
		///
		/// Unlike `create`, no funds are reserved.
		///
		/// - `owner`: The owner of this collection of items. The owner has full superuser
		///   permissions
		/// over this item, but may later change and configure the permissions using
		/// `transfer_ownership` and `set_team`.
		///
		/// Emits `ForceCreated` event when successful.
		///
		/// Weight: `O(1)`
		#[pallet::weight(T::WeightInfo::force_create())]
		pub fn force_create(
			origin: OriginFor<T>,
			owner: AccountIdLookupOf<T>,
			config: CollectionConfigFor<T, I>,
		) -> DispatchResult {
			T::ForceOrigin::ensure_origin(origin)?;
			let owner = T::Lookup::lookup(owner)?;

			let collection =
				NextCollectionId::<T, I>::get().unwrap_or(T::CollectionId::initial_value());

			Self::do_create_collection(
				collection,
				owner.clone(),
				owner.clone(),
				config,
				Zero::zero(),
				Event::ForceCreated { collection, owner },
			)
		}

		/// Destroy a collection of fungible items.
		///
		/// The origin must conform to `ForceOrigin` or must be `Signed` and the sender must be the
		/// owner of the `collection`.
		///
		/// - `collection`: The identifier of the collection to be destroyed.
		/// - `witness`: Information on the items minted in the collection. This must be
		/// correct.
		///
		/// Emits `Destroyed` event when successful.
		///
		/// Weight: `O(n + m)` where:
		/// - `n = witness.items`
		/// - `m = witness.item_metadatas`
		/// - `a = witness.attributes`
		#[pallet::weight(T::WeightInfo::destroy(
			witness.items,
 			witness.item_metadatas,
			witness.attributes,
 		))]
		pub fn destroy(
			origin: OriginFor<T>,
			collection: T::CollectionId,
			witness: DestroyWitness,
		) -> DispatchResultWithPostInfo {
			let maybe_check_owner = T::ForceOrigin::try_origin(origin)
				.map(|_| None)
				.or_else(|origin| ensure_signed(origin).map(Some).map_err(DispatchError::from))?;
			let details = Self::do_destroy_collection(collection, witness, maybe_check_owner)?;

			Ok(Some(T::WeightInfo::destroy(
				details.items,
				details.item_metadatas,
				details.attributes,
			))
			.into())
		}

		/// Mint an item of a particular collection.
		///
		/// The origin must be Signed and the sender must be the Issuer of the `collection`.
		///
		/// - `collection`: The collection of the item to be minted.
		/// - `item`: An identifier of the new item.
		/// - `witness_data`: When the mint type is `HolderOf(collection_id)`, then the owned
		///   item_id from that collection needs to be provided within the witness data object.
		///
		/// Emits `Issued` event when successful.
		///
		/// Weight: `O(1)`
		#[pallet::weight(T::WeightInfo::mint())]
		pub fn mint(
			origin: OriginFor<T>,
			collection: T::CollectionId,
			item: T::ItemId,
			witness_data: Option<MintWitness<T::ItemId>>,
		) -> DispatchResult {
			let caller = ensure_signed(origin)?;

			let collection_config = Self::get_collection_config(&collection)?;
			let item_settings = collection_config.mint_settings.default_item_settings;
			let item_config = ItemConfig { settings: item_settings };

			Self::do_mint(
				collection,
				item,
				caller.clone(),
				item_config,
				false,
				|collection_details, collection_config| {
					let mint_settings = collection_config.mint_settings;
					let now = frame_system::Pallet::<T>::block_number();

					if let Some(start_block) = mint_settings.start_block {
						ensure!(start_block <= now, Error::<T, I>::MintNotStated);
					}
					if let Some(end_block) = mint_settings.end_block {
						ensure!(end_block >= now, Error::<T, I>::MintEnded);
					}

					match mint_settings.mint_type {
						MintType::Issuer => {
							ensure!(
								Self::has_role(&collection, &caller, CollectionRole::Issuer),
								Error::<T, I>::NoPermission
							)
						},
						MintType::HolderOf(collection_id) => {
							let correct_witness = match witness_data {
								Some(MintWitness { owner_of_item }) =>
									Account::<T, I>::contains_key((
										&caller,
										&collection_id,
										&owner_of_item,
									)),
								None => false,
							};
							ensure!(correct_witness, Error::<T, I>::BadWitness)
						},
						_ => {},
					}

					if let Some(price) = mint_settings.price {
						T::Currency::transfer(
							&caller,
							&collection_details.owner,
							price,
							ExistenceRequirement::KeepAlive,
						)?;
					}

					Ok(())
				},
			)
		}

		/// Mint an item of a particular collection from a privileged origin.
		///
		/// The origin must conform to `ForceOrigin` or must be `Signed` and the sender must be the
		/// Issuer of the `collection`.
		///
		/// - `collection`: The collection of the item to be minted.
		/// - `item`: An identifier of the new item.
		/// - `owner`: An owner of the minted item.
		/// - `item_config`: A config of the new item.
		///
		/// Emits `Issued` event when successful.
		///
		/// Weight: `O(1)`
		#[pallet::weight(T::WeightInfo::force_mint())]
		pub fn force_mint(
			origin: OriginFor<T>,
			collection: T::CollectionId,
			item: T::ItemId,
			owner: AccountIdLookupOf<T>,
			item_config: ItemConfig,
		) -> DispatchResult {
			let maybe_check_origin = T::ForceOrigin::try_origin(origin)
				.map(|_| None)
				.or_else(|origin| ensure_signed(origin).map(Some).map_err(DispatchError::from))?;
			let owner = T::Lookup::lookup(owner)?;

			if let Some(check_origin) = maybe_check_origin {
				ensure!(
					Self::has_role(&collection, &check_origin, CollectionRole::Issuer),
					Error::<T, I>::NoPermission
				);
			}
			Self::do_mint(collection, item, owner, item_config, true, |_, _| Ok(()))
		}

		/// Destroy a single item.
		///
		/// Origin must be Signed and the sender should be the Admin of the `collection`.
		///
		/// - `collection`: The collection of the item to be burned.
		/// - `item`: The item to be burned.
		/// - `check_owner`: If `Some` then the operation will fail with `WrongOwner` unless the
		///   item is owned by this value.
		///
		/// Emits `Burned` with the actual amount burned.
		///
		/// Weight: `O(1)`
		/// Modes: `check_owner.is_some()`.
		#[pallet::weight(T::WeightInfo::burn())]
		pub fn burn(
			origin: OriginFor<T>,
			collection: T::CollectionId,
			item: T::ItemId,
			check_owner: Option<AccountIdLookupOf<T>>,
		) -> DispatchResult {
			let origin = ensure_signed(origin)?;
			let check_owner = check_owner.map(T::Lookup::lookup).transpose()?;

			Self::do_burn(collection, item, |details| {
				let is_admin = Self::has_role(&collection, &origin, CollectionRole::Admin);
				let is_permitted = is_admin || details.owner == origin;
				ensure!(is_permitted, Error::<T, I>::NoPermission);
				ensure!(
					check_owner.map_or(true, |o| o == details.owner),
					Error::<T, I>::WrongOwner
				);
				Ok(())
			})
		}

		/// Move an item from the sender account to another.
		///
		/// Origin must be Signed and the signing account must be either:
		/// - the Admin of the `collection`;
		/// - the Owner of the `item`;
		/// - the approved delegate for the `item` (in this case, the approval is reset).
		///
		/// Arguments:
		/// - `collection`: The collection of the item to be transferred.
		/// - `item`: The item to be transferred.
		/// - `dest`: The account to receive ownership of the item.
		///
		/// Emits `Transferred`.
		///
		/// Weight: `O(1)`
		#[pallet::weight(T::WeightInfo::transfer())]
		pub fn transfer(
			origin: OriginFor<T>,
			collection: T::CollectionId,
			item: T::ItemId,
			dest: AccountIdLookupOf<T>,
		) -> DispatchResult {
			let origin = ensure_signed(origin)?;
			let dest = T::Lookup::lookup(dest)?;

			Self::do_transfer(collection, item, dest, |_, details| {
				let is_admin = Self::has_role(&collection, &origin, CollectionRole::Admin);
				if details.owner != origin && !is_admin {
					let deadline =
						details.approvals.get(&origin).ok_or(Error::<T, I>::NoPermission)?;
					if let Some(d) = deadline {
						let block_number = frame_system::Pallet::<T>::block_number();
						ensure!(block_number <= *d, Error::<T, I>::ApprovalExpired);
					}
				}
				Ok(())
			})
		}

		/// Re-evaluate the deposits on some items.
		///
		/// Origin must be Signed and the sender should be the Owner of the `collection`.
		///
		/// - `collection`: The collection of the items to be reevaluated.
		/// - `items`: The items of the collection whose deposits will be reevaluated.
		///
		/// NOTE: This exists as a best-effort function. Any items which are unknown or
		/// in the case that the owner account does not have reservable funds to pay for a
		/// deposit increase are ignored. Generally the owner isn't going to call this on items
		/// whose existing deposit is less than the refreshed deposit as it would only cost them,
		/// so it's of little consequence.
		///
		/// It will still return an error in the case that the collection is unknown of the signer
		/// is not permitted to call it.
		///
		/// Weight: `O(items.len())`
		#[pallet::weight(T::WeightInfo::redeposit(items.len() as u32))]
		pub fn redeposit(
			origin: OriginFor<T>,
			collection: T::CollectionId,
			items: Vec<T::ItemId>,
		) -> DispatchResult {
			let origin = ensure_signed(origin)?;

			let collection_details =
				Collection::<T, I>::get(&collection).ok_or(Error::<T, I>::UnknownCollection)?;
			ensure!(collection_details.owner == origin, Error::<T, I>::NoPermission);

			let config = Self::get_collection_config(&collection)?;
			let deposit = match config.is_setting_enabled(CollectionSetting::DepositRequired) {
				true => T::ItemDeposit::get(),
				false => Zero::zero(),
			};

			let mut successful = Vec::with_capacity(items.len());
			for item in items.into_iter() {
				let mut details = match Item::<T, I>::get(&collection, &item) {
					Some(x) => x,
					None => continue,
				};
				let old = details.deposit.amount;
				if old > deposit {
					T::Currency::unreserve(&details.deposit.account, old - deposit);
				} else if deposit > old {
					if T::Currency::reserve(&details.deposit.account, deposit - old).is_err() {
						// NOTE: No alterations made to collection_details in this iteration so far,
						// so this is OK to do.
						continue
					}
				} else {
					continue
				}
				details.deposit.amount = deposit;
				Item::<T, I>::insert(&collection, &item, &details);
				successful.push(item);
			}

			Self::deposit_event(Event::<T, I>::Redeposited {
				collection,
				successful_items: successful,
			});

			Ok(())
		}

		/// Disallow further unprivileged transfer of an item.
		///
		/// Origin must be Signed and the sender should be the Freezer of the `collection`.
		///
		/// - `collection`: The collection of the item to be changed.
		/// - `item`: The item to become non-transferable.
		///
		/// Emits `ItemTransferLocked`.
		///
		/// Weight: `O(1)`
		#[pallet::weight(T::WeightInfo::lock_item_transfer())]
		pub fn lock_item_transfer(
			origin: OriginFor<T>,
			collection: T::CollectionId,
			item: T::ItemId,
		) -> DispatchResult {
			let origin = ensure_signed(origin)?;
			Self::do_lock_item_transfer(origin, collection, item)
		}

		/// Re-allow unprivileged transfer of an item.
		///
		/// Origin must be Signed and the sender should be the Freezer of the `collection`.
		///
		/// - `collection`: The collection of the item to be changed.
		/// - `item`: The item to become transferable.
		///
		/// Emits `ItemTransferUnlocked`.
		///
		/// Weight: `O(1)`
		#[pallet::weight(T::WeightInfo::unlock_item_transfer())]
		pub fn unlock_item_transfer(
			origin: OriginFor<T>,
			collection: T::CollectionId,
			item: T::ItemId,
		) -> DispatchResult {
			let origin = ensure_signed(origin)?;
			Self::do_unlock_item_transfer(origin, collection, item)
		}

		/// Disallows specified settings for the whole collection.
		///
		/// Origin must be Signed and the sender should be the Freezer of the `collection`.
		///
		/// - `collection`: The collection to be locked.
		/// - `lock_settings`: The settings to be locked.
		///
		/// Note: it's possible to only lock(set) the setting, but not to unset it.
		/// Emits `CollectionLocked`.
		///
		/// Weight: `O(1)`
		#[pallet::weight(T::WeightInfo::lock_collection())]
		pub fn lock_collection(
			origin: OriginFor<T>,
			collection: T::CollectionId,
			lock_settings: CollectionSettings,
		) -> DispatchResult {
			let origin = ensure_signed(origin)?;
			Self::do_lock_collection(origin, collection, lock_settings)
		}

		/// Change the Owner of a collection.
		///
		/// Origin must be Signed and the sender should be the Owner of the `collection`.
		///
		/// - `collection`: The collection whose owner should be changed.
		/// - `owner`: The new Owner of this collection. They must have called
		///   `set_accept_ownership` with `collection` in order for this operation to succeed.
		///
		/// Emits `OwnerChanged`.
		///
		/// Weight: `O(1)`
		#[pallet::weight(T::WeightInfo::transfer_ownership())]
		pub fn transfer_ownership(
			origin: OriginFor<T>,
			collection: T::CollectionId,
			owner: AccountIdLookupOf<T>,
		) -> DispatchResult {
			let origin = ensure_signed(origin)?;
			let owner = T::Lookup::lookup(owner)?;
			Self::do_transfer_ownership(origin, collection, owner)
		}

		/// Change the Issuer, Admin and Freezer of a collection.
		///
		/// Origin must be either `ForceOrigin` or Signed and the sender should be the Owner of the
		/// `collection`.
		///
		/// - `collection`: The collection whose team should be changed.
		/// - `issuer`: The new Issuer of this collection.
		/// - `admin`: The new Admin of this collection.
		/// - `freezer`: The new Freezer of this collection.
		///
		/// Emits `TeamChanged`.
		///
		/// Weight: `O(1)`
		#[pallet::weight(T::WeightInfo::set_team())]
		pub fn set_team(
			origin: OriginFor<T>,
			collection: T::CollectionId,
			issuer: AccountIdLookupOf<T>,
			admin: AccountIdLookupOf<T>,
			freezer: AccountIdLookupOf<T>,
		) -> DispatchResult {
			let maybe_check_owner = T::ForceOrigin::try_origin(origin)
				.map(|_| None)
				.or_else(|origin| ensure_signed(origin).map(Some).map_err(DispatchError::from))?;
			let issuer = T::Lookup::lookup(issuer)?;
			let admin = T::Lookup::lookup(admin)?;
			let freezer = T::Lookup::lookup(freezer)?;
			Self::do_set_team(maybe_check_owner, collection, issuer, admin, freezer)
		}

		/// Change the Owner of a collection.
		///
		/// Origin must be `ForceOrigin`.
		///
		/// - `collection`: The identifier of the collection.
		/// - `owner`: The new Owner of this collection.
		///
		/// Emits `OwnerChanged`.
		///
		/// Weight: `O(1)`
		#[pallet::weight(T::WeightInfo::force_collection_owner())]
		pub fn force_collection_owner(
			origin: OriginFor<T>,
			collection: T::CollectionId,
			owner: AccountIdLookupOf<T>,
		) -> DispatchResult {
			T::ForceOrigin::ensure_origin(origin)?;
			let new_owner = T::Lookup::lookup(owner)?;
			Self::do_force_collection_owner(collection, new_owner)
		}

		/// Change the config of a collection.
		///
		/// Origin must be `ForceOrigin`.
		///
		/// - `collection`: The identifier of the collection.
		/// - `config`: The new config of this collection.
		///
		/// Emits `CollectionConfigChanged`.
		///
		/// Weight: `O(1)`
		#[pallet::weight(T::WeightInfo::force_collection_config())]
		pub fn force_collection_config(
			origin: OriginFor<T>,
			collection: T::CollectionId,
			config: CollectionConfigFor<T, I>,
		) -> DispatchResult {
			T::ForceOrigin::ensure_origin(origin)?;
			Self::do_force_collection_config(collection, config)
		}

		/// Approve an item to be transferred by a delegated third-party account.
		///
		/// Origin must be either `ForceOrigin` or Signed and the sender should be the Owner of the
		/// `item`.
		///
		/// - `collection`: The collection of the item to be approved for delegated transfer.
		/// - `item`: The item to be approved for delegated transfer.
		/// - `delegate`: The account to delegate permission to transfer the item.
		/// - `maybe_deadline`: Optional deadline for the approval. Specified by providing the
		/// 	number of blocks after which the approval will expire
		///
		/// Emits `ApprovedTransfer` on success.
		///
		/// Weight: `O(1)`
		#[pallet::weight(T::WeightInfo::approve_transfer())]
		pub fn approve_transfer(
			origin: OriginFor<T>,
			collection: T::CollectionId,
			item: T::ItemId,
			delegate: AccountIdLookupOf<T>,
			maybe_deadline: Option<<T as SystemConfig>::BlockNumber>,
		) -> DispatchResult {
			let maybe_check_origin = T::ForceOrigin::try_origin(origin)
				.map(|_| None)
				.or_else(|origin| ensure_signed(origin).map(Some).map_err(DispatchError::from))?;
			let delegate = T::Lookup::lookup(delegate)?;
			Self::do_approve_transfer(
				maybe_check_origin,
				collection,
				item,
				delegate,
				maybe_deadline,
			)
		}

		/// Cancel one of the transfer approvals for a specific item.
		///
		/// Origin must be either:
		/// - the `Force` origin;
		/// - `Signed` with the signer being the Admin of the `collection`;
		/// - `Signed` with the signer being the Owner of the `item`;
		///
		/// Arguments:
		/// - `collection`: The collection of the item of whose approval will be cancelled.
		/// - `item`: The item of the collection of whose approval will be cancelled.
		/// - `delegate`: The account that is going to loose their approval.
		///
		/// Emits `ApprovalCancelled` on success.
		///
		/// Weight: `O(1)`
		#[pallet::weight(T::WeightInfo::cancel_approval())]
		pub fn cancel_approval(
			origin: OriginFor<T>,
			collection: T::CollectionId,
			item: T::ItemId,
			delegate: AccountIdLookupOf<T>,
		) -> DispatchResult {
			let maybe_check_origin = T::ForceOrigin::try_origin(origin)
				.map(|_| None)
				.or_else(|origin| ensure_signed(origin).map(Some).map_err(DispatchError::from))?;
			let delegate = T::Lookup::lookup(delegate)?;
			Self::do_cancel_approval(maybe_check_origin, collection, item, delegate)
		}

		/// Cancel all the approvals of a specific item.
		///
		/// Origin must be either:
		/// - the `Force` origin;
		/// - `Signed` with the signer being the Admin of the `collection`;
		/// - `Signed` with the signer being the Owner of the `item`;
		///
		/// Arguments:
		/// - `collection`: The collection of the item of whose approvals will be cleared.
		/// - `item`: The item of the collection of whose approvals will be cleared.
		///
		/// Emits `AllApprovalsCancelled` on success.
		///
		/// Weight: `O(1)`
		#[pallet::weight(T::WeightInfo::clear_all_transfer_approvals())]
		pub fn clear_all_transfer_approvals(
			origin: OriginFor<T>,
			collection: T::CollectionId,
			item: T::ItemId,
		) -> DispatchResult {
			let maybe_check_origin = T::ForceOrigin::try_origin(origin)
				.map(|_| None)
				.or_else(|origin| ensure_signed(origin).map(Some).map_err(DispatchError::from))?;
			Self::do_clear_all_transfer_approvals(maybe_check_origin, collection, item)
		}

		/// Disallows changing the metadata of attributes of the item.
		///
		/// Origin must be either `ForceOrigin` or Signed and the sender should be the Owner of the
		/// `collection`.
		///
		/// - `collection`: The collection if the `item`.
		/// - `item`: An item to be locked.
		/// - `lock_config`: The config with the settings to be locked.
		///
		/// Note: when the metadata or attributes are locked, it won't be possible the unlock them.
		/// Emits `ItemPropertiesLocked`.
		///
		/// Weight: `O(1)`
		#[pallet::weight(T::WeightInfo::lock_item_properties())]
		pub fn lock_item_properties(
			origin: OriginFor<T>,
			collection: T::CollectionId,
			item: T::ItemId,
			lock_metadata: bool,
			lock_attributes: bool,
		) -> DispatchResult {
			let maybe_check_owner = T::ForceOrigin::try_origin(origin)
				.map(|_| None)
				.or_else(|origin| ensure_signed(origin).map(Some).map_err(DispatchError::from))?;
			Self::do_lock_item_properties(
				maybe_check_owner,
				collection,
				item,
				lock_metadata,
				lock_attributes,
			)
		}

		/// Set an attribute for a collection or item.
		///
		/// Origin must be either `ForceOrigin` or Signed and the sender should be the Owner of the
		/// `collection`.
		///
		/// If the origin is Signed, then funds of signer are reserved according to the formula:
		/// `MetadataDepositBase + DepositPerByte * (key.len + value.len)` taking into
		/// account any already reserved funds.
		///
		/// - `collection`: The identifier of the collection whose item's metadata to set.
		/// - `maybe_item`: The identifier of the item whose metadata to set.
		/// - `key`: The key of the attribute.
		/// - `value`: The value to which to set the attribute.
		///
		/// Emits `AttributeSet`.
		///
		/// Weight: `O(1)`
		#[pallet::weight(T::WeightInfo::set_attribute())]
		pub fn set_attribute(
			origin: OriginFor<T>,
			collection: T::CollectionId,
			maybe_item: Option<T::ItemId>,
			key: BoundedVec<u8, T::KeyLimit>,
			value: BoundedVec<u8, T::ValueLimit>,
			namespace: AttributeNamespace<T::AccountId>,
		) -> DispatchResult {
<<<<<<< HEAD
			let origin = ensure_signed(origin)?;
			Self::do_set_attribute(origin, collection, maybe_item, key, value, namespace)
		}

		/// Force-set an attribute for a collection or item.
		///
		/// Origin must be `ForceOrigin`.
		///
		/// If the origin is Signed, then funds of signer are reserved according to the formula:
		/// `MetadataDepositBase + DepositPerByte * (key.len + value.len)` taking into
		/// account any already reserved funds.
		///
		/// - `collection`: The identifier of the collection whose item's metadata to set.
		/// - `maybe_item`: The identifier of the item whose metadata to set.
		/// - `key`: The key of the attribute.
		/// - `value`: The value to which to set the attribute.
		///
		/// Emits `AttributeSet`.
		///
		/// Weight: `O(1)`
		#[pallet::weight(T::WeightInfo::set_attribute())]
		pub fn force_set_attribute(
			origin: OriginFor<T>,
			set_as: Option<T::AccountId>,
			collection: T::CollectionId,
			maybe_item: Option<T::ItemId>,
			key: BoundedVec<u8, T::KeyLimit>,
			value: BoundedVec<u8, T::ValueLimit>,
			namespace: AttributeNamespace<T::AccountId>,
		) -> DispatchResult {
			T::ForceOrigin::ensure_origin(origin)?;
			Self::do_force_set_attribute(set_as, collection, maybe_item, key, value, namespace)
=======
			let maybe_check_owner = T::ForceOrigin::try_origin(origin)
				.map(|_| None)
				.or_else(|origin| ensure_signed(origin).map(Some).map_err(DispatchError::from))?;
			Self::do_set_attribute(maybe_check_owner, collection, maybe_item, key, value)
>>>>>>> 67d5643f
		}

		/// Clear an attribute for a collection or item.
		///
		/// Origin must be either `ForceOrigin` or Signed and the sender should be the Owner of the
		/// `collection`.
		///
		/// Any deposit is freed for the collection's owner.
		///
		/// - `collection`: The identifier of the collection whose item's metadata to clear.
		/// - `maybe_item`: The identifier of the item whose metadata to clear.
		/// - `key`: The key of the attribute.
		///
		/// Emits `AttributeCleared`.
		///
		/// Weight: `O(1)`
		#[pallet::weight(T::WeightInfo::clear_attribute())]
		pub fn clear_attribute(
			origin: OriginFor<T>,
			collection: T::CollectionId,
			maybe_item: Option<T::ItemId>,
			key: BoundedVec<u8, T::KeyLimit>,
			namespace: AttributeNamespace<T::AccountId>,
		) -> DispatchResult {
			let maybe_check_owner = T::ForceOrigin::try_origin(origin)
				.map(|_| None)
<<<<<<< HEAD
				.or_else(|origin| ensure_signed(origin).map(Some))?;
			Self::do_clear_attribute(maybe_check_owner, collection, maybe_item, key, namespace)
		}

		/// Approve item's attributes to be changed by a delegated third-party account.
		///
		/// Origin must be Signed and must be an owner of the `item`.
		///
		/// - `collection`: A collection of the item.
		/// - `item`: The item that holds attributes.
		/// - `delegate`: The account to delegate permission to change attributes of the item.
		///
		/// Emits `ItemAttributesApprovalAdded` on success.
		#[pallet::weight(0)]
		pub fn approve_item_attributes(
			origin: OriginFor<T>,
			collection: T::CollectionId,
			item: T::ItemId,
			delegate: T::AccountId,
		) -> DispatchResult {
			let origin = ensure_signed(origin)?;
			Self::do_approve_item_attributes(origin, collection, item, delegate)
		}

		/// Cancel the previously provided approval to change item's attributes.
		///
		/// Origin must be Signed and must be an owner of the `item`.
		///
		/// - `collection`: A collection of the item.
		/// - `item`: The item that holds attributes.
		/// - `delegate`: The previously approved account to remove.
		///
		/// Emits `ItemAttributesApprovalRemoved` on success.
		#[pallet::weight(0)]
		pub fn cancel_item_attributes_approval(
			origin: OriginFor<T>,
			collection: T::CollectionId,
			item: T::ItemId,
			delegate: T::AccountId,
			witness: CancelAttributesApprovalWitness,
		) -> DispatchResult {
			let origin = ensure_signed(origin)?;
			Self::do_cancel_item_attributes_approval(origin, collection, item, delegate, witness)
=======
				.or_else(|origin| ensure_signed(origin).map(Some).map_err(DispatchError::from))?;
			Self::do_clear_attribute(maybe_check_owner, collection, maybe_item, key)
>>>>>>> 67d5643f
		}

		/// Set the metadata for an item.
		///
		/// Origin must be either `ForceOrigin` or Signed and the sender should be the Owner of the
		/// `collection`.
		///
		/// If the origin is Signed, then funds of signer are reserved according to the formula:
		/// `MetadataDepositBase + DepositPerByte * data.len` taking into
		/// account any already reserved funds.
		///
		/// - `collection`: The identifier of the collection whose item's metadata to set.
		/// - `item`: The identifier of the item whose metadata to set.
		/// - `data`: The general information of this item. Limited in length by `StringLimit`.
		///
		/// Emits `MetadataSet`.
		///
		/// Weight: `O(1)`
		#[pallet::weight(T::WeightInfo::set_metadata())]
		pub fn set_metadata(
			origin: OriginFor<T>,
			collection: T::CollectionId,
			item: T::ItemId,
			data: BoundedVec<u8, T::StringLimit>,
		) -> DispatchResult {
			let maybe_check_owner = T::ForceOrigin::try_origin(origin)
				.map(|_| None)
				.or_else(|origin| ensure_signed(origin).map(Some).map_err(DispatchError::from))?;
			Self::do_set_item_metadata(maybe_check_owner, collection, item, data)
		}

		/// Clear the metadata for an item.
		///
		/// Origin must be either `ForceOrigin` or Signed and the sender should be the Owner of the
		/// `collection`.
		///
		/// Any deposit is freed for the collection's owner.
		///
		/// - `collection`: The identifier of the collection whose item's metadata to clear.
		/// - `item`: The identifier of the item whose metadata to clear.
		///
		/// Emits `MetadataCleared`.
		///
		/// Weight: `O(1)`
		#[pallet::weight(T::WeightInfo::clear_metadata())]
		pub fn clear_metadata(
			origin: OriginFor<T>,
			collection: T::CollectionId,
			item: T::ItemId,
		) -> DispatchResult {
			let maybe_check_owner = T::ForceOrigin::try_origin(origin)
				.map(|_| None)
				.or_else(|origin| ensure_signed(origin).map(Some).map_err(DispatchError::from))?;
			Self::do_clear_item_metadata(maybe_check_owner, collection, item)
		}

		/// Set the metadata for a collection.
		///
		/// Origin must be either `ForceOrigin` or `Signed` and the sender should be the Owner of
		/// the `collection`.
		///
		/// If the origin is `Signed`, then funds of signer are reserved according to the formula:
		/// `MetadataDepositBase + DepositPerByte * data.len` taking into
		/// account any already reserved funds.
		///
		/// - `collection`: The identifier of the item whose metadata to update.
		/// - `data`: The general information of this item. Limited in length by `StringLimit`.
		///
		/// Emits `CollectionMetadataSet`.
		///
		/// Weight: `O(1)`
		#[pallet::weight(T::WeightInfo::set_collection_metadata())]
		pub fn set_collection_metadata(
			origin: OriginFor<T>,
			collection: T::CollectionId,
			data: BoundedVec<u8, T::StringLimit>,
		) -> DispatchResult {
			let maybe_check_owner = T::ForceOrigin::try_origin(origin)
				.map(|_| None)
				.or_else(|origin| ensure_signed(origin).map(Some).map_err(DispatchError::from))?;
			Self::do_set_collection_metadata(maybe_check_owner, collection, data)
		}

		/// Clear the metadata for a collection.
		///
		/// Origin must be either `ForceOrigin` or `Signed` and the sender should be the Owner of
		/// the `collection`.
		///
		/// Any deposit is freed for the collection's owner.
		///
		/// - `collection`: The identifier of the collection whose metadata to clear.
		///
		/// Emits `CollectionMetadataCleared`.
		///
		/// Weight: `O(1)`
		#[pallet::weight(T::WeightInfo::clear_collection_metadata())]
		pub fn clear_collection_metadata(
			origin: OriginFor<T>,
			collection: T::CollectionId,
		) -> DispatchResult {
			let maybe_check_owner = T::ForceOrigin::try_origin(origin)
				.map(|_| None)
				.or_else(|origin| ensure_signed(origin).map(Some).map_err(DispatchError::from))?;
			Self::do_clear_collection_metadata(maybe_check_owner, collection)
		}

		/// Set (or reset) the acceptance of ownership for a particular account.
		///
		/// Origin must be `Signed` and if `maybe_collection` is `Some`, then the signer must have a
		/// provider reference.
		///
		/// - `maybe_collection`: The identifier of the collection whose ownership the signer is
		///   willing to accept, or if `None`, an indication that the signer is willing to accept no
		///   ownership transferal.
		///
		/// Emits `OwnershipAcceptanceChanged`.
		#[pallet::weight(T::WeightInfo::set_accept_ownership())]
		pub fn set_accept_ownership(
			origin: OriginFor<T>,
			maybe_collection: Option<T::CollectionId>,
		) -> DispatchResult {
			let who = ensure_signed(origin)?;
			Self::do_set_accept_ownership(who, maybe_collection)
		}

		/// Set the maximum amount of items a collection could have.
		///
		/// Origin must be either `ForceOrigin` or `Signed` and the sender should be the Owner of
		/// the `collection`.
		///
		/// - `collection`: The identifier of the collection to change.
		/// - `max_supply`: The maximum amount of items a collection could have.
		///
		/// Emits `CollectionMaxSupplySet` event when successful.
		#[pallet::weight(T::WeightInfo::set_collection_max_supply())]
		pub fn set_collection_max_supply(
			origin: OriginFor<T>,
			collection: T::CollectionId,
			max_supply: u32,
		) -> DispatchResult {
			let maybe_check_owner = T::ForceOrigin::try_origin(origin)
				.map(|_| None)
				.or_else(|origin| ensure_signed(origin).map(Some).map_err(DispatchError::from))?;
			Self::do_set_collection_max_supply(maybe_check_owner, collection, max_supply)
		}

		/// Update mint settings.
		///
		/// Origin must be either `ForceOrigin` or `Signed` and the sender should be the Owner of
		/// the `collection`.
		///
		/// - `collection`: The identifier of the collection to change.
		/// - `mint_settings`: The new mint settings.
		///
		/// Emits `CollectionMintSettingsUpdated` event when successful.
		#[pallet::weight(T::WeightInfo::update_mint_settings())]
		pub fn update_mint_settings(
			origin: OriginFor<T>,
			collection: T::CollectionId,
			mint_settings: MintSettings<
				BalanceOf<T, I>,
				<T as SystemConfig>::BlockNumber,
				T::CollectionId,
			>,
		) -> DispatchResult {
			let maybe_check_owner = T::ForceOrigin::try_origin(origin)
				.map(|_| None)
				.or_else(|origin| ensure_signed(origin).map(Some).map_err(DispatchError::from))?;
			Self::do_update_mint_settings(maybe_check_owner, collection, mint_settings)
		}

		/// Set (or reset) the price for an item.
		///
		/// Origin must be Signed and must be the owner of the asset `item`.
		///
		/// - `collection`: The collection of the item.
		/// - `item`: The item to set the price for.
		/// - `price`: The price for the item. Pass `None`, to reset the price.
		/// - `buyer`: Restricts the buy operation to a specific account.
		///
		/// Emits `ItemPriceSet` on success if the price is not `None`.
		/// Emits `ItemPriceRemoved` on success if the price is `None`.
		#[pallet::weight(T::WeightInfo::set_price())]
		pub fn set_price(
			origin: OriginFor<T>,
			collection: T::CollectionId,
			item: T::ItemId,
			price: Option<ItemPrice<T, I>>,
			whitelisted_buyer: Option<AccountIdLookupOf<T>>,
		) -> DispatchResult {
			let origin = ensure_signed(origin)?;
			let whitelisted_buyer = whitelisted_buyer.map(T::Lookup::lookup).transpose()?;
			Self::do_set_price(collection, item, origin, price, whitelisted_buyer)
		}

		/// Allows to buy an item if it's up for sale.
		///
		/// Origin must be Signed and must not be the owner of the `item`.
		///
		/// - `collection`: The collection of the item.
		/// - `item`: The item the sender wants to buy.
		/// - `bid_price`: The price the sender is willing to pay.
		///
		/// Emits `ItemBought` on success.
		#[pallet::weight(T::WeightInfo::buy_item())]
		pub fn buy_item(
			origin: OriginFor<T>,
			collection: T::CollectionId,
			item: T::ItemId,
			bid_price: ItemPrice<T, I>,
		) -> DispatchResult {
			let origin = ensure_signed(origin)?;
			Self::do_buy_item(collection, item, origin, bid_price)
		}

		/// Allows to pay the tips.
		///
		/// Origin must be Signed.
		///
		/// - `tips`: Tips array.
		///
		/// Emits `TipSent` on every tip transfer.
		#[pallet::weight(T::WeightInfo::pay_tips(tips.len() as u32))]
		pub fn pay_tips(
			origin: OriginFor<T>,
			tips: BoundedVec<ItemTipOf<T, I>, T::MaxTips>,
		) -> DispatchResult {
			let origin = ensure_signed(origin)?;
			Self::do_pay_tips(origin, tips)
		}

		/// Register a new atomic swap, declaring an intention to send an `item` in exchange for
		/// `desired_item` from origin to target on the current blockchain.
		/// The target can execute the swap during the specified `duration` of blocks (if set).
		/// Additionally, the price could be set for the desired `item`.
		///
		/// Origin must be Signed and must be an owner of the `item`.
		///
		/// - `collection`: The collection of the item.
		/// - `item`: The item an owner wants to give.
		/// - `desired_collection`: The collection of the desired item.
		/// - `desired_item`: The desired item an owner wants to receive.
		/// - `maybe_price`: The price an owner is willing to pay or receive for the desired `item`.
		/// - `maybe_duration`: Optional deadline for the swap. Specified by providing the
		/// 	number of blocks after which the swap will expire.
		///
		/// Emits `SwapCreated` on success.
		#[pallet::weight(T::WeightInfo::create_swap())]
		pub fn create_swap(
			origin: OriginFor<T>,
			offered_collection: T::CollectionId,
			offered_item: T::ItemId,
			desired_collection: T::CollectionId,
			maybe_desired_item: Option<T::ItemId>,
			maybe_price: Option<PriceWithDirection<ItemPrice<T, I>>>,
			duration: <T as SystemConfig>::BlockNumber,
		) -> DispatchResult {
			let origin = ensure_signed(origin)?;
			Self::do_create_swap(
				origin,
				offered_collection,
				offered_item,
				desired_collection,
				maybe_desired_item,
				maybe_price,
				duration,
			)
		}

		/// Cancel an atomic swap.
		///
		/// Origin must be Signed.
		/// Origin must be an owner of the `item` if the deadline hasn't expired.
		///
		/// - `collection`: The collection of the item.
		/// - `item`: The item an owner wants to give.
		///
		/// Emits `SwapCancelled` on success.
		#[pallet::weight(T::WeightInfo::cancel_swap())]
		pub fn cancel_swap(
			origin: OriginFor<T>,
			offered_collection: T::CollectionId,
			offered_item: T::ItemId,
		) -> DispatchResult {
			let origin = ensure_signed(origin)?;
			Self::do_cancel_swap(origin, offered_collection, offered_item)
		}

		/// Claim an atomic swap.
		/// This method executes a pending swap, that was created by a counterpart before.
		///
		/// Origin must be Signed and must be an owner of the `item`.
		///
		/// - `send_collection`: The collection of the item to be sent.
		/// - `send_item`: The item to be sent.
		/// - `receive_collection`: The collection of the item to be received.
		/// - `receive_item`: The item to be received.
		/// - `witness_price`: A price that was previously agreed on.
		///
		/// Emits `SwapClaimed` on success.
		#[pallet::weight(T::WeightInfo::claim_swap())]
		pub fn claim_swap(
			origin: OriginFor<T>,
			send_collection: T::CollectionId,
			send_item: T::ItemId,
			receive_collection: T::CollectionId,
			receive_item: T::ItemId,
			witness_price: Option<PriceWithDirection<ItemPrice<T, I>>>,
		) -> DispatchResult {
			let origin = ensure_signed(origin)?;
			Self::do_claim_swap(
				origin,
				send_collection,
				send_item,
				receive_collection,
				receive_item,
				witness_price,
			)
		}
	}
}<|MERGE_RESOLUTION|>--- conflicted
+++ resolved
@@ -1262,7 +1262,6 @@
 			value: BoundedVec<u8, T::ValueLimit>,
 			namespace: AttributeNamespace<T::AccountId>,
 		) -> DispatchResult {
-<<<<<<< HEAD
 			let origin = ensure_signed(origin)?;
 			Self::do_set_attribute(origin, collection, maybe_item, key, value, namespace)
 		}
@@ -1295,40 +1294,33 @@
 		) -> DispatchResult {
 			T::ForceOrigin::ensure_origin(origin)?;
 			Self::do_force_set_attribute(set_as, collection, maybe_item, key, value, namespace)
-=======
+		}
+
+		/// Clear an attribute for a collection or item.
+		///
+		/// Origin must be either `ForceOrigin` or Signed and the sender should be the Owner of the
+		/// `collection`.
+		///
+		/// Any deposit is freed for the collection's owner.
+		///
+		/// - `collection`: The identifier of the collection whose item's metadata to clear.
+		/// - `maybe_item`: The identifier of the item whose metadata to clear.
+		/// - `key`: The key of the attribute.
+		///
+		/// Emits `AttributeCleared`.
+		///
+		/// Weight: `O(1)`
+		#[pallet::weight(T::WeightInfo::clear_attribute())]
+		pub fn clear_attribute(
+			origin: OriginFor<T>,
+			collection: T::CollectionId,
+			maybe_item: Option<T::ItemId>,
+			key: BoundedVec<u8, T::KeyLimit>,
+			namespace: AttributeNamespace<T::AccountId>,
+		) -> DispatchResult {
 			let maybe_check_owner = T::ForceOrigin::try_origin(origin)
 				.map(|_| None)
 				.or_else(|origin| ensure_signed(origin).map(Some).map_err(DispatchError::from))?;
-			Self::do_set_attribute(maybe_check_owner, collection, maybe_item, key, value)
->>>>>>> 67d5643f
-		}
-
-		/// Clear an attribute for a collection or item.
-		///
-		/// Origin must be either `ForceOrigin` or Signed and the sender should be the Owner of the
-		/// `collection`.
-		///
-		/// Any deposit is freed for the collection's owner.
-		///
-		/// - `collection`: The identifier of the collection whose item's metadata to clear.
-		/// - `maybe_item`: The identifier of the item whose metadata to clear.
-		/// - `key`: The key of the attribute.
-		///
-		/// Emits `AttributeCleared`.
-		///
-		/// Weight: `O(1)`
-		#[pallet::weight(T::WeightInfo::clear_attribute())]
-		pub fn clear_attribute(
-			origin: OriginFor<T>,
-			collection: T::CollectionId,
-			maybe_item: Option<T::ItemId>,
-			key: BoundedVec<u8, T::KeyLimit>,
-			namespace: AttributeNamespace<T::AccountId>,
-		) -> DispatchResult {
-			let maybe_check_owner = T::ForceOrigin::try_origin(origin)
-				.map(|_| None)
-<<<<<<< HEAD
-				.or_else(|origin| ensure_signed(origin).map(Some))?;
 			Self::do_clear_attribute(maybe_check_owner, collection, maybe_item, key, namespace)
 		}
 
@@ -1371,10 +1363,6 @@
 		) -> DispatchResult {
 			let origin = ensure_signed(origin)?;
 			Self::do_cancel_item_attributes_approval(origin, collection, item, delegate, witness)
-=======
-				.or_else(|origin| ensure_signed(origin).map(Some).map_err(DispatchError::from))?;
-			Self::do_clear_attribute(maybe_check_owner, collection, maybe_item, key)
->>>>>>> 67d5643f
 		}
 
 		/// Set the metadata for an item.
