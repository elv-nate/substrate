--- conflicted
+++ resolved
@@ -141,11 +141,7 @@
 		who: &T::AccountId,
 		item_config: &ItemConfig,
 	) -> DispatchResult {
-<<<<<<< HEAD
 		Self::do_mint(*collection, *item, who.clone(), *item_config, |_, _| Ok(()))
-=======
-		Self::do_mint(*collection, *item, who.clone(), ItemConfig(*settings))
->>>>>>> 6763dd61
 	}
 
 	fn burn(
