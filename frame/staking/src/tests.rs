// This file is part of Substrate.

// Copyright (C) 2017-2021 Parity Technologies (UK) Ltd.
// SPDX-License-Identifier: Apache-2.0

// Licensed under the Apache License, Version 2.0 (the "License");
// you may not use this file except in compliance with the License.
// You may obtain a copy of the License at
//
// 	http://www.apache.org/licenses/LICENSE-2.0
//
// Unless required by applicable law or agreed to in writing, software
// distributed under the License is distributed on an "AS IS" BASIS,
// WITHOUT WARRANTIES OR CONDITIONS OF ANY KIND, either express or implied.
// See the License for the specific language governing permissions and
// limitations under the License.

//! Tests for the module.

use super::{Event, *};
use frame_election_provider_support::{ElectionProvider, SortedListProvider, Support};
use frame_support::{
	assert_noop, assert_ok,
	dispatch::WithPostDispatchInfo,
	pallet_prelude::*,
	traits::{Currency, Get, OnInitialize, ReservableCurrency},
	weights::{extract_actual_weight, GetDispatchInfo},
};
use mock::*;
use pallet_balances::Error as BalancesError;
use sp_runtime::{
	assert_eq_error_rate,
	traits::{BadOrigin, Dispatchable},
	Perbill, Percent,
};
use sp_staking::{
	offence::{OffenceDetails, OnOffenceHandler},
	SessionIndex,
};
use sp_std::prelude::*;
use substrate_test_utils::assert_eq_uvec;

#[test]
fn force_unstake_works() {
	ExtBuilder::default().build_and_execute(|| {
		// Account 11 is stashed and locked, and account 10 is the controller
		assert_eq!(Staking::bonded(&11), Some(10));
		// Adds 2 slashing spans
		add_slash(&11);
		// Cant transfer
		assert_noop!(
			Balances::transfer(Origin::signed(11), 1, 10),
			BalancesError::<Test, _>::LiquidityRestrictions
		);
		// Force unstake requires root.
		assert_noop!(Staking::force_unstake(Origin::signed(11), 11, 2), BadOrigin);
		// Force unstake needs correct number of slashing spans (for weight calculation)
		assert_noop!(
			Staking::force_unstake(Origin::root(), 11, 0),
			Error::<Test>::IncorrectSlashingSpans
		);
		// We now force them to unstake
		assert_ok!(Staking::force_unstake(Origin::root(), 11, 2));
		// No longer bonded.
		assert_eq!(Staking::bonded(&11), None);
		// Transfer works.
		assert_ok!(Balances::transfer(Origin::signed(11), 1, 10));
	});
}

#[test]
fn kill_stash_works() {
	ExtBuilder::default().build_and_execute(|| {
		// Account 11 is stashed and locked, and account 10 is the controller
		assert_eq!(Staking::bonded(&11), Some(10));
		// Adds 2 slashing spans
		add_slash(&11);
		// Only can kill a stash account
		assert_noop!(Staking::kill_stash(&12, 0), Error::<Test>::NotStash);
		// Respects slashing span count
		assert_noop!(Staking::kill_stash(&11, 0), Error::<Test>::IncorrectSlashingSpans);
		// Correct inputs, everything works
		assert_ok!(Staking::kill_stash(&11, 2));
		// No longer bonded.
		assert_eq!(Staking::bonded(&11), None);
	});
}

#[test]
fn basic_setup_works() {
	// Verifies initial conditions of mock
	ExtBuilder::default().build_and_execute(|| {
		// Account 11 is stashed and locked, and account 10 is the controller
		assert_eq!(Staking::bonded(&11), Some(10));
		// Account 21 is stashed and locked, and account 20 is the controller
		assert_eq!(Staking::bonded(&21), Some(20));
		// Account 1 is not a stashed
		assert_eq!(Staking::bonded(&1), None);

		// Account 10 controls the stash from account 11, which is 100 * balance_factor units
		assert_eq!(
			Staking::ledger(&10),
			Some(StakingLedger {
				stash: 11,
				total: 1000,
				active: 1000,
				unlocking: vec![],
				claimed_rewards: vec![]
			})
		);
		// Account 20 controls the stash from account 21, which is 200 * balance_factor units
		assert_eq!(
			Staking::ledger(&20),
			Some(StakingLedger {
				stash: 21,
				total: 1000,
				active: 1000,
				unlocking: vec![],
				claimed_rewards: vec![]
			})
		);
		// Account 1 does not control any stash
		assert_eq!(Staking::ledger(&1), None);

		// ValidatorPrefs are default
		assert_eq_uvec!(
			<Validators<Test>>::iter().collect::<Vec<_>>(),
			vec![
				(31, ValidatorPrefs::default()),
				(21, ValidatorPrefs::default()),
				(11, ValidatorPrefs::default())
			]
		);

		assert_eq!(
			Staking::ledger(100),
			Some(StakingLedger {
				stash: 101,
				total: 500,
				active: 500,
				unlocking: vec![],
				claimed_rewards: vec![]
			})
		);
		assert_eq!(Staking::nominators(101).unwrap().targets, vec![11, 21]);

		assert_eq!(
			Staking::eras_stakers(active_era(), 11),
			Exposure {
				total: 1125,
				own: 1000,
				others: vec![IndividualExposure { who: 101, value: 125 }]
			},
		);
		assert_eq!(
			Staking::eras_stakers(active_era(), 21),
			Exposure {
				total: 1375,
				own: 1000,
				others: vec![IndividualExposure { who: 101, value: 375 }]
			},
		);

		// initial total stake = 1125 + 1375
		assert_eq!(Staking::eras_total_stake(active_era()), 2500);

		// The number of validators required.
		assert_eq!(Staking::validator_count(), 2);

		// Initial Era and session
		assert_eq!(active_era(), 0);

		// Account 10 has `balance_factor` free balance
		assert_eq!(Balances::free_balance(10), 1);
		assert_eq!(Balances::free_balance(10), 1);

		// New era is not being forced
		assert_eq!(Staking::force_era(), Forcing::NotForcing);
	});
}

#[test]
fn change_controller_works() {
	ExtBuilder::default().build_and_execute(|| {
		// 10 and 11 are bonded as stash controller.
		assert_eq!(Staking::bonded(&11), Some(10));

		// 10 can control 11 who is initially a validator.
		assert_ok!(Staking::chill(Origin::signed(10)));

		// change controller
		assert_ok!(Staking::set_controller(Origin::signed(11), 5));
		assert_eq!(Staking::bonded(&11), Some(5));
		mock::start_active_era(1);

		// 10 is no longer in control.
		assert_noop!(
			Staking::validate(Origin::signed(10), ValidatorPrefs::default()),
			Error::<Test>::NotController,
		);
		assert_ok!(Staking::validate(Origin::signed(5), ValidatorPrefs::default()));
	})
}

#[test]
fn rewards_should_work() {
	ExtBuilder::default().nominate(true).session_per_era(3).build_and_execute(|| {
		let init_balance_10 = Balances::total_balance(&10);
		let init_balance_11 = Balances::total_balance(&11);
		let init_balance_20 = Balances::total_balance(&20);
		let init_balance_21 = Balances::total_balance(&21);
		let init_balance_100 = Balances::total_balance(&100);
		let init_balance_101 = Balances::total_balance(&101);

		// Set payees
		Payee::<Test>::insert(11, RewardDestination::Controller);
		Payee::<Test>::insert(21, RewardDestination::Controller);
		Payee::<Test>::insert(101, RewardDestination::Controller);

		<Pallet<Test>>::reward_by_ids(vec![(11, 50)]);
		<Pallet<Test>>::reward_by_ids(vec![(11, 50)]);
		// This is the second validator of the current elected set.
		<Pallet<Test>>::reward_by_ids(vec![(21, 50)]);

		// Compute total payout now for whole duration of the session.
		let total_payout_0 = current_total_payout_for_duration(reward_time_per_era());
		let maximum_payout = maximum_payout_for_duration(reward_time_per_era());

		start_session(1);

		assert_eq!(Balances::total_balance(&10), init_balance_10);
		assert_eq!(Balances::total_balance(&11), init_balance_11);
		assert_eq!(Balances::total_balance(&20), init_balance_20);
		assert_eq!(Balances::total_balance(&21), init_balance_21);
		assert_eq!(Balances::total_balance(&100), init_balance_100);
		assert_eq!(Balances::total_balance(&101), init_balance_101);
		assert_eq_uvec!(Session::validators(), vec![11, 21]);
		assert_eq!(
			Staking::eras_reward_points(active_era()),
			EraRewardPoints {
				total: 50 * 3,
				individual: vec![(11, 100), (21, 50)].into_iter().collect(),
			}
		);
		let part_for_10 = Perbill::from_rational::<u32>(1000, 1125);
		let part_for_20 = Perbill::from_rational::<u32>(1000, 1375);
		let part_for_100_from_10 = Perbill::from_rational::<u32>(125, 1125);
		let part_for_100_from_20 = Perbill::from_rational::<u32>(375, 1375);

		start_session(2);
		start_session(3);

		assert_eq!(active_era(), 1);
		assert_eq!(
			mock::REWARD_REMAINDER_UNBALANCED.with(|v| *v.borrow()),
			maximum_payout - total_payout_0,
		);
		assert_eq!(
			*mock::staking_events().last().unwrap(),
			Event::EraPaid(0, total_payout_0, maximum_payout - total_payout_0)
		);
		mock::make_all_reward_payment(0);

		assert_eq_error_rate!(
			Balances::total_balance(&10),
			init_balance_10 + part_for_10 * total_payout_0 * 2 / 3,
			2,
		);
		assert_eq_error_rate!(Balances::total_balance(&11), init_balance_11, 2);
		assert_eq_error_rate!(
			Balances::total_balance(&20),
			init_balance_20 + part_for_20 * total_payout_0 * 1 / 3,
			2,
		);
		assert_eq_error_rate!(Balances::total_balance(&21), init_balance_21, 2);
		assert_eq_error_rate!(
			Balances::total_balance(&100),
			init_balance_100 +
				part_for_100_from_10 * total_payout_0 * 2 / 3 +
				part_for_100_from_20 * total_payout_0 * 1 / 3,
			2
		);
		assert_eq_error_rate!(Balances::total_balance(&101), init_balance_101, 2);

		assert_eq_uvec!(Session::validators(), vec![11, 21]);
		<Pallet<Test>>::reward_by_ids(vec![(11, 1)]);

		// Compute total payout now for whole duration as other parameter won't change
		let total_payout_1 = current_total_payout_for_duration(reward_time_per_era());

		mock::start_active_era(2);
		assert_eq!(
			mock::REWARD_REMAINDER_UNBALANCED.with(|v| *v.borrow()),
			maximum_payout * 2 - total_payout_0 - total_payout_1,
		);
		assert_eq!(
			*mock::staking_events().last().unwrap(),
			Event::EraPaid(1, total_payout_1, maximum_payout - total_payout_1)
		);
		mock::make_all_reward_payment(1);

		assert_eq_error_rate!(
			Balances::total_balance(&10),
			init_balance_10 + part_for_10 * (total_payout_0 * 2 / 3 + total_payout_1),
			2,
		);
		assert_eq_error_rate!(Balances::total_balance(&11), init_balance_11, 2);
		assert_eq_error_rate!(
			Balances::total_balance(&20),
			init_balance_20 + part_for_20 * total_payout_0 * 1 / 3,
			2,
		);
		assert_eq_error_rate!(Balances::total_balance(&21), init_balance_21, 2);
		assert_eq_error_rate!(
			Balances::total_balance(&100),
			init_balance_100 +
				part_for_100_from_10 * (total_payout_0 * 2 / 3 + total_payout_1) +
				part_for_100_from_20 * total_payout_0 * 1 / 3,
			2
		);
		assert_eq_error_rate!(Balances::total_balance(&101), init_balance_101, 2);
	});
}

#[test]
fn staking_should_work() {
	ExtBuilder::default().nominate(false).build_and_execute(|| {
		// remember + compare this along with the test.
		assert_eq_uvec!(validator_controllers(), vec![20, 10]);

		// put some money in account that we'll use.
		for i in 1..5 {
			let _ = Balances::make_free_balance_be(&i, 2000);
		}

		// --- Block 2:
		start_session(2);
		// add a new candidate for being a validator. account 3 controlled by 4.
		assert_ok!(Staking::bond(Origin::signed(3), 4, 1500, RewardDestination::Controller));
		assert_ok!(Staking::validate(Origin::signed(4), ValidatorPrefs::default()));

		// No effects will be seen so far.
		assert_eq_uvec!(validator_controllers(), vec![20, 10]);

		// --- Block 3:
		start_session(3);

		// No effects will be seen so far. Era has not been yet triggered.
		assert_eq_uvec!(validator_controllers(), vec![20, 10]);

		// --- Block 4: the validators will now be queued.
		start_session(4);
		assert_eq!(active_era(), 1);

		// --- Block 5: the validators are still in queue.
		start_session(5);

		// --- Block 6: the validators will now be changed.
		start_session(6);

		assert_eq_uvec!(validator_controllers(), vec![20, 4]);
		// --- Block 6: Unstake 4 as a validator, freeing up the balance stashed in 3
		// 4 will chill
		Staking::chill(Origin::signed(4)).unwrap();

		// --- Block 7: nothing. 4 is still there.
		start_session(7);
		assert_eq_uvec!(validator_controllers(), vec![20, 4]);

		// --- Block 8:
		start_session(8);

		// --- Block 9: 4 will not be a validator.
		start_session(9);
		assert_eq_uvec!(validator_controllers(), vec![20, 10]);

		// Note: the stashed value of 4 is still lock
		assert_eq!(
			Staking::ledger(&4),
			Some(StakingLedger {
				stash: 3,
				total: 1500,
				active: 1500,
				unlocking: vec![],
				claimed_rewards: vec![0],
			})
		);
		// e.g. it cannot reserve more than 500 that it has free from the total 2000
		assert_noop!(Balances::reserve(&3, 501), BalancesError::<Test, _>::LiquidityRestrictions);
		assert_ok!(Balances::reserve(&3, 409));
	});
}

#[test]
fn blocking_and_kicking_works() {
	ExtBuilder::default()
		.minimum_validator_count(1)
		.validator_count(4)
		.nominate(true)
		.build_and_execute(|| {
			// block validator 10/11
			assert_ok!(Staking::validate(
				Origin::signed(10),
				ValidatorPrefs { blocked: true, ..Default::default() }
			));
			// attempt to nominate from 100/101...
			assert_ok!(Staking::nominate(Origin::signed(100), vec![11]));
			// should have worked since we're already nominated them
			assert_eq!(Nominators::<Test>::get(&101).unwrap().targets, vec![11]);
			// kick the nominator
			assert_ok!(Staking::kick(Origin::signed(10), vec![101]));
			// should have been kicked now
			assert!(Nominators::<Test>::get(&101).unwrap().targets.is_empty());
			// attempt to nominate from 100/101...
			assert_noop!(
				Staking::nominate(Origin::signed(100), vec![11]),
				Error::<Test>::BadTarget
			);
		});
}

#[test]
fn less_than_needed_candidates_works() {
	ExtBuilder::default()
		.minimum_validator_count(1)
		.validator_count(4)
		.nominate(false)
		.build_and_execute(|| {
			assert_eq!(Staking::validator_count(), 4);
			assert_eq!(Staking::minimum_validator_count(), 1);
			assert_eq_uvec!(validator_controllers(), vec![30, 20, 10]);

			mock::start_active_era(1);

			// Previous set is selected. NO election algorithm is even executed.
			assert_eq_uvec!(validator_controllers(), vec![30, 20, 10]);

			// But the exposure is updated in a simple way. No external votes exists.
			// This is purely self-vote.
			assert!(ErasStakers::<Test>::iter_prefix_values(active_era())
				.all(|exposure| exposure.others.is_empty()));
		});
}

#[test]
fn no_candidate_emergency_condition() {
	ExtBuilder::default()
		.minimum_validator_count(1)
		.validator_count(15)
		.set_status(41, StakerStatus::Validator)
		.nominate(false)
		.build_and_execute(|| {
			// initial validators
			assert_eq_uvec!(validator_controllers(), vec![10, 20, 30, 40]);
			let prefs = ValidatorPrefs { commission: Perbill::one(), ..Default::default() };
			<Staking as crate::Store>::Validators::insert(11, prefs.clone());

			// set the minimum validator count.
			<Staking as crate::Store>::MinimumValidatorCount::put(10);

			// try to chill
			let res = Staking::chill(Origin::signed(10));
			assert_ok!(res);

			let current_era = CurrentEra::<Test>::get();

			// try trigger new era
			mock::run_to_block(20);
			assert_eq!(*staking_events().last().unwrap(), Event::StakingElectionFailed);
			// No new era is created
			assert_eq!(current_era, CurrentEra::<Test>::get());

			// Go to far further session to see if validator have changed
			mock::run_to_block(100);

			// Previous ones are elected. chill is not effective in active era (as era hasn't
			// changed)
			assert_eq_uvec!(validator_controllers(), vec![10, 20, 30, 40]);
			// The chill is still pending.
			assert!(!<Staking as crate::Store>::Validators::contains_key(11));
			// No new era is created.
			assert_eq!(current_era, CurrentEra::<Test>::get());
		});
}

#[test]
fn nominating_and_rewards_should_work() {
	ExtBuilder::default()
		.nominate(false)
		.set_status(41, StakerStatus::Validator)
		.set_status(11, StakerStatus::Idle)
		.set_status(31, StakerStatus::Idle)
		.build_and_execute(|| {
			// initial validators.
			assert_eq_uvec!(validator_controllers(), vec![40, 20]);

			// re-validate with 11 and 31.
			assert_ok!(Staking::validate(Origin::signed(10), Default::default()));
			assert_ok!(Staking::validate(Origin::signed(30), Default::default()));

			// Set payee to controller.
			assert_ok!(Staking::set_payee(Origin::signed(10), RewardDestination::Controller));
			assert_ok!(Staking::set_payee(Origin::signed(20), RewardDestination::Controller));
			assert_ok!(Staking::set_payee(Origin::signed(30), RewardDestination::Controller));
			assert_ok!(Staking::set_payee(Origin::signed(40), RewardDestination::Controller));

			// give the man some money
			let initial_balance = 1000;
			for i in [1, 2, 3, 4, 5, 10, 11, 20, 21].iter() {
				let _ = Balances::make_free_balance_be(i, initial_balance);
			}

			// bond two account pairs and state interest in nomination.
			assert_ok!(Staking::bond(Origin::signed(1), 2, 1000, RewardDestination::Controller));
			assert_ok!(Staking::nominate(Origin::signed(2), vec![11, 21, 31]));

			assert_ok!(Staking::bond(Origin::signed(3), 4, 1000, RewardDestination::Controller));
			assert_ok!(Staking::nominate(Origin::signed(4), vec![11, 21, 41]));

			// the total reward for era 0
			let total_payout_0 = current_total_payout_for_duration(reward_time_per_era());
			<Pallet<Test>>::reward_by_ids(vec![(41, 1)]);
			<Pallet<Test>>::reward_by_ids(vec![(21, 1)]);

			mock::start_active_era(1);

			// 10 and 20 have more votes, they will be chosen.
			assert_eq_uvec!(validator_controllers(), vec![20, 10]);

			// old validators must have already received some rewards.
			let initial_balance_40 = Balances::total_balance(&40);
			let mut initial_balance_20 = Balances::total_balance(&20);
			mock::make_all_reward_payment(0);
			assert_eq!(Balances::total_balance(&40), initial_balance_40 + total_payout_0 / 2);
			assert_eq!(Balances::total_balance(&20), initial_balance_20 + total_payout_0 / 2);
			initial_balance_20 = Balances::total_balance(&20);

			assert_eq!(ErasStakers::<Test>::iter_prefix_values(active_era()).count(), 2);
			assert_eq_exposure(
				Staking::eras_stakers(active_era(), 11),
<<<<<<< HEAD
				1800,
				1000,
				vec![
					IndividualExposure { who: 3, value: 400 },
					IndividualExposure { who: 1, value: 400 },
				],
=======
				Exposure {
					total: 1000 + 800,
					own: 1000,
					others: vec![
						IndividualExposure { who: 1, value: 400 },
						IndividualExposure { who: 3, value: 400 },
					]
				},
>>>>>>> 4c65bde7
			);
			assert_eq_exposure(
				Staking::eras_stakers(active_era(), 21),
<<<<<<< HEAD
				1000 + 1200,
				1000,
				vec![
					IndividualExposure { who: 3, value: 600 },
					IndividualExposure { who: 1, value: 600 },
				],
=======
				Exposure {
					total: 1000 + 1200,
					own: 1000,
					others: vec![
						IndividualExposure { who: 1, value: 600 },
						IndividualExposure { who: 3, value: 600 },
					]
				},
>>>>>>> 4c65bde7
			);

			// the total reward for era 1
			let total_payout_1 = current_total_payout_for_duration(reward_time_per_era());
			<Pallet<Test>>::reward_by_ids(vec![(21, 2)]);
			<Pallet<Test>>::reward_by_ids(vec![(11, 1)]);

			mock::start_active_era(2);

			// nothing else will happen, era ends and rewards are paid again, it is expected that
			// nominators will also be paid. See below

			mock::make_all_reward_payment(1);
			let payout_for_10 = total_payout_1 / 3;
			let payout_for_20 = 2 * total_payout_1 / 3;
			// Nominator 2: has [400/1800 ~ 2/9 from 10] + [600/2200 ~ 3/11 from 20]'s reward. ==>
			// 2/9 + 3/11
			assert_eq_error_rate!(
				Balances::total_balance(&2),
				initial_balance + (2 * payout_for_10 / 9 + 3 * payout_for_20 / 11),
				2,
			);
			// Nominator 4: has [400/1800 ~ 2/9 from 10] + [600/2200 ~ 3/11 from 20]'s reward. ==>
			// 2/9 + 3/11
			assert_eq_error_rate!(
				Balances::total_balance(&4),
				initial_balance + (2 * payout_for_10 / 9 + 3 * payout_for_20 / 11),
				2,
			);

			// Validator 10: got 800 / 1800 external stake => 8/18 =? 4/9 => Validator's share = 5/9
			assert_eq_error_rate!(
				Balances::total_balance(&10),
				initial_balance + 5 * payout_for_10 / 9,
				2,
			);
			// Validator 20: got 1200 / 2200 external stake => 12/22 =? 6/11 => Validator's share =
			// 5/11
			assert_eq_error_rate!(
				Balances::total_balance(&20),
				initial_balance_20 + 5 * payout_for_20 / 11,
				2,
			);
		});
}

#[test]
fn nominators_also_get_slashed_pro_rata() {
	ExtBuilder::default().build_and_execute(|| {
		mock::start_active_era(1);
		let slash_percent = Perbill::from_percent(5);
		let initial_exposure = Staking::eras_stakers(active_era(), 11);
		// 101 is a nominator for 11
		assert_eq!(initial_exposure.others.first().unwrap().who, 101);

		// staked values;
		let nominator_stake = Staking::ledger(100).unwrap().active;
		let nominator_balance = balances(&101).0;
		let validator_stake = Staking::ledger(10).unwrap().active;
		let validator_balance = balances(&11).0;
		let exposed_stake = initial_exposure.total;
		let exposed_validator = initial_exposure.own;
		let exposed_nominator = initial_exposure.others.first().unwrap().value;

		// 11 goes offline
		on_offence_now(
			&[OffenceDetails { offender: (11, initial_exposure.clone()), reporters: vec![] }],
			&[slash_percent],
		);

		// both stakes must have been decreased.
		assert!(Staking::ledger(100).unwrap().active < nominator_stake);
		assert!(Staking::ledger(10).unwrap().active < validator_stake);

		let slash_amount = slash_percent * exposed_stake;
		let validator_share =
			Perbill::from_rational(exposed_validator, exposed_stake) * slash_amount;
		let nominator_share =
			Perbill::from_rational(exposed_nominator, exposed_stake) * slash_amount;

		// both slash amounts need to be positive for the test to make sense.
		assert!(validator_share > 0);
		assert!(nominator_share > 0);

		// both stakes must have been decreased pro-rata.
		assert_eq!(Staking::ledger(100).unwrap().active, nominator_stake - nominator_share);
		assert_eq!(Staking::ledger(10).unwrap().active, validator_stake - validator_share);
		assert_eq!(
			balances(&101).0, // free balance
			nominator_balance - nominator_share,
		);
		assert_eq!(
			balances(&11).0, // free balance
			validator_balance - validator_share,
		);
		// Because slashing happened.
		assert!(is_disabled(10));
	});
}

#[test]
fn double_staking_should_fail() {
	// should test (in the same order):
	// * an account already bonded as stash cannot be be stashed again.
	// * an account already bonded as stash cannot nominate.
	// * an account already bonded as controller can nominate.
	ExtBuilder::default().build_and_execute(|| {
		let arbitrary_value = 5;
		// 2 = controller, 1 stashed => ok
		assert_ok!(Staking::bond(
			Origin::signed(1),
			2,
			arbitrary_value,
			RewardDestination::default()
		));
		// 4 = not used so far, 1 stashed => not allowed.
		assert_noop!(
			Staking::bond(Origin::signed(1), 4, arbitrary_value, RewardDestination::default()),
			Error::<Test>::AlreadyBonded,
		);
		// 1 = stashed => attempting to nominate should fail.
		assert_noop!(Staking::nominate(Origin::signed(1), vec![1]), Error::<Test>::NotController);
		// 2 = controller  => nominating should work.
		assert_ok!(Staking::nominate(Origin::signed(2), vec![1]));
	});
}

#[test]
fn double_controlling_should_fail() {
	// should test (in the same order):
	// * an account already bonded as controller CANNOT be reused as the controller of another
	//   account.
	ExtBuilder::default().build_and_execute(|| {
		let arbitrary_value = 5;
		// 2 = controller, 1 stashed => ok
		assert_ok!(Staking::bond(
			Origin::signed(1),
			2,
			arbitrary_value,
			RewardDestination::default(),
		));
		// 2 = controller, 3 stashed (Note that 2 is reused.) => no-op
		assert_noop!(
			Staking::bond(Origin::signed(3), 2, arbitrary_value, RewardDestination::default()),
			Error::<Test>::AlreadyPaired,
		);
	});
}

#[test]
fn session_and_eras_work_simple() {
	ExtBuilder::default().period(1).build_and_execute(|| {
		assert_eq!(active_era(), 0);
		assert_eq!(current_era(), 0);
		assert_eq!(Session::current_index(), 1);
		assert_eq!(System::block_number(), 1);

		// Session 1: this is basically a noop. This has already been started.
		start_session(1);
		assert_eq!(Session::current_index(), 1);
		assert_eq!(active_era(), 0);
		assert_eq!(System::block_number(), 1);

		// Session 2: No change.
		start_session(2);
		assert_eq!(Session::current_index(), 2);
		assert_eq!(active_era(), 0);
		assert_eq!(System::block_number(), 2);

		// Session 3: Era increment.
		start_session(3);
		assert_eq!(Session::current_index(), 3);
		assert_eq!(active_era(), 1);
		assert_eq!(System::block_number(), 3);

		// Session 4: No change.
		start_session(4);
		assert_eq!(Session::current_index(), 4);
		assert_eq!(active_era(), 1);
		assert_eq!(System::block_number(), 4);

		// Session 5: No change.
		start_session(5);
		assert_eq!(Session::current_index(), 5);
		assert_eq!(active_era(), 1);
		assert_eq!(System::block_number(), 5);

		// Session 6: Era increment.
		start_session(6);
		assert_eq!(Session::current_index(), 6);
		assert_eq!(active_era(), 2);
		assert_eq!(System::block_number(), 6);
	});
}

#[test]
fn session_and_eras_work_complex() {
	ExtBuilder::default().period(5).build_and_execute(|| {
		assert_eq!(active_era(), 0);
		assert_eq!(Session::current_index(), 0);
		assert_eq!(System::block_number(), 1);

		start_session(1);
		assert_eq!(Session::current_index(), 1);
		assert_eq!(active_era(), 0);
		assert_eq!(System::block_number(), 5);

		start_session(2);
		assert_eq!(Session::current_index(), 2);
		assert_eq!(active_era(), 0);
		assert_eq!(System::block_number(), 10);

		start_session(3);
		assert_eq!(Session::current_index(), 3);
		assert_eq!(active_era(), 1);
		assert_eq!(System::block_number(), 15);

		start_session(4);
		assert_eq!(Session::current_index(), 4);
		assert_eq!(active_era(), 1);
		assert_eq!(System::block_number(), 20);

		start_session(5);
		assert_eq!(Session::current_index(), 5);
		assert_eq!(active_era(), 1);
		assert_eq!(System::block_number(), 25);

		start_session(6);
		assert_eq!(Session::current_index(), 6);
		assert_eq!(active_era(), 2);
		assert_eq!(System::block_number(), 30);
	});
}

#[test]
fn forcing_new_era_works() {
	ExtBuilder::default().build_and_execute(|| {
		// normal flow of session.
		start_session(1);
		assert_eq!(active_era(), 0);

		start_session(2);
		assert_eq!(active_era(), 0);

		start_session(3);
		assert_eq!(active_era(), 1);

		// no era change.
		ForceEra::<Test>::put(Forcing::ForceNone);

		start_session(4);
		assert_eq!(active_era(), 1);

		start_session(5);
		assert_eq!(active_era(), 1);

		start_session(6);
		assert_eq!(active_era(), 1);

		start_session(7);
		assert_eq!(active_era(), 1);

		// back to normal.
		// this immediately starts a new session.
		ForceEra::<Test>::put(Forcing::NotForcing);

		start_session(8);
		assert_eq!(active_era(), 1);

		start_session(9);
		assert_eq!(active_era(), 2);
		// forceful change
		ForceEra::<Test>::put(Forcing::ForceAlways);

		start_session(10);
		assert_eq!(active_era(), 2);

		start_session(11);
		assert_eq!(active_era(), 3);

		start_session(12);
		assert_eq!(active_era(), 4);

		// just one forceful change
		ForceEra::<Test>::put(Forcing::ForceNew);
		start_session(13);
		assert_eq!(active_era(), 5);
		assert_eq!(ForceEra::<Test>::get(), Forcing::NotForcing);

		start_session(14);
		assert_eq!(active_era(), 6);

		start_session(15);
		assert_eq!(active_era(), 6);
	});
}

#[test]
fn cannot_transfer_staked_balance() {
	// Tests that a stash account cannot transfer funds
	ExtBuilder::default().nominate(false).build_and_execute(|| {
		// Confirm account 11 is stashed
		assert_eq!(Staking::bonded(&11), Some(10));
		// Confirm account 11 has some free balance
		assert_eq!(Balances::free_balance(11), 1000);
		// Confirm account 11 (via controller 10) is totally staked
		assert_eq!(Staking::eras_stakers(active_era(), 11).total, 1000);
		// Confirm account 11 cannot transfer as a result
		assert_noop!(
			Balances::transfer(Origin::signed(11), 20, 1),
			BalancesError::<Test, _>::LiquidityRestrictions
		);

		// Give account 11 extra free balance
		let _ = Balances::make_free_balance_be(&11, 10000);
		// Confirm that account 11 can now transfer some balance
		assert_ok!(Balances::transfer(Origin::signed(11), 20, 1));
	});
}

#[test]
fn cannot_transfer_staked_balance_2() {
	// Tests that a stash account cannot transfer funds
	// Same test as above but with 20, and more accurate.
	// 21 has 2000 free balance but 1000 at stake
	ExtBuilder::default().nominate(false).build_and_execute(|| {
		// Confirm account 21 is stashed
		assert_eq!(Staking::bonded(&21), Some(20));
		// Confirm account 21 has some free balance
		assert_eq!(Balances::free_balance(21), 2000);
		// Confirm account 21 (via controller 20) is totally staked
		assert_eq!(Staking::eras_stakers(active_era(), 21).total, 1000);
		// Confirm account 21 can transfer at most 1000
		assert_noop!(
			Balances::transfer(Origin::signed(21), 20, 1001),
			BalancesError::<Test, _>::LiquidityRestrictions
		);
		assert_ok!(Balances::transfer(Origin::signed(21), 20, 1000));
	});
}

#[test]
fn cannot_reserve_staked_balance() {
	// Checks that a bonded account cannot reserve balance from free balance
	ExtBuilder::default().build_and_execute(|| {
		// Confirm account 11 is stashed
		assert_eq!(Staking::bonded(&11), Some(10));
		// Confirm account 11 has some free balance
		assert_eq!(Balances::free_balance(11), 1000);
		// Confirm account 11 (via controller 10) is totally staked
		assert_eq!(Staking::eras_stakers(active_era(), 11).own, 1000);
		// Confirm account 11 cannot reserve as a result
		assert_noop!(Balances::reserve(&11, 1), BalancesError::<Test, _>::LiquidityRestrictions);

		// Give account 11 extra free balance
		let _ = Balances::make_free_balance_be(&11, 10000);
		// Confirm account 11 can now reserve balance
		assert_ok!(Balances::reserve(&11, 1));
	});
}

#[test]
fn reward_destination_works() {
	// Rewards go to the correct destination as determined in Payee
	ExtBuilder::default().nominate(false).build_and_execute(|| {
		// Check that account 11 is a validator
		assert!(Session::validators().contains(&11));
		// Check the balance of the validator account
		assert_eq!(Balances::free_balance(10), 1);
		// Check the balance of the stash account
		assert_eq!(Balances::free_balance(11), 1000);
		// Check how much is at stake
		assert_eq!(
			Staking::ledger(&10),
			Some(StakingLedger {
				stash: 11,
				total: 1000,
				active: 1000,
				unlocking: vec![],
				claimed_rewards: vec![],
			})
		);

		// Compute total payout now for whole duration as other parameter won't change
		let total_payout_0 = current_total_payout_for_duration(reward_time_per_era());
		<Pallet<Test>>::reward_by_ids(vec![(11, 1)]);

		mock::start_active_era(1);
		mock::make_all_reward_payment(0);

		// Check that RewardDestination is Staked (default)
		assert_eq!(Staking::payee(&11), RewardDestination::Staked);
		// Check that reward went to the stash account of validator
		assert_eq!(Balances::free_balance(11), 1000 + total_payout_0);
		// Check that amount at stake increased accordingly
		assert_eq!(
			Staking::ledger(&10),
			Some(StakingLedger {
				stash: 11,
				total: 1000 + total_payout_0,
				active: 1000 + total_payout_0,
				unlocking: vec![],
				claimed_rewards: vec![0],
			})
		);

		// Change RewardDestination to Stash
		<Payee<Test>>::insert(&11, RewardDestination::Stash);

		// Compute total payout now for whole duration as other parameter won't change
		let total_payout_1 = current_total_payout_for_duration(reward_time_per_era());
		<Pallet<Test>>::reward_by_ids(vec![(11, 1)]);

		mock::start_active_era(2);
		mock::make_all_reward_payment(1);

		// Check that RewardDestination is Stash
		assert_eq!(Staking::payee(&11), RewardDestination::Stash);
		// Check that reward went to the stash account
		assert_eq!(Balances::free_balance(11), 1000 + total_payout_0 + total_payout_1);
		// Record this value
		let recorded_stash_balance = 1000 + total_payout_0 + total_payout_1;
		// Check that amount at stake is NOT increased
		assert_eq!(
			Staking::ledger(&10),
			Some(StakingLedger {
				stash: 11,
				total: 1000 + total_payout_0,
				active: 1000 + total_payout_0,
				unlocking: vec![],
				claimed_rewards: vec![0, 1],
			})
		);

		// Change RewardDestination to Controller
		<Payee<Test>>::insert(&11, RewardDestination::Controller);

		// Check controller balance
		assert_eq!(Balances::free_balance(10), 1);

		// Compute total payout now for whole duration as other parameter won't change
		let total_payout_2 = current_total_payout_for_duration(reward_time_per_era());
		<Pallet<Test>>::reward_by_ids(vec![(11, 1)]);

		mock::start_active_era(3);
		mock::make_all_reward_payment(2);

		// Check that RewardDestination is Controller
		assert_eq!(Staking::payee(&11), RewardDestination::Controller);
		// Check that reward went to the controller account
		assert_eq!(Balances::free_balance(10), 1 + total_payout_2);
		// Check that amount at stake is NOT increased
		assert_eq!(
			Staking::ledger(&10),
			Some(StakingLedger {
				stash: 11,
				total: 1000 + total_payout_0,
				active: 1000 + total_payout_0,
				unlocking: vec![],
				claimed_rewards: vec![0, 1, 2],
			})
		);
		// Check that amount in staked account is NOT increased.
		assert_eq!(Balances::free_balance(11), recorded_stash_balance);
	});
}

#[test]
fn validator_payment_prefs_work() {
	// Test that validator preferences are correctly honored
	// Note: unstake threshold is being directly tested in slashing tests.
	// This test will focus on validator payment.
	ExtBuilder::default().build_and_execute(|| {
		let commission = Perbill::from_percent(40);
		<Validators<Test>>::insert(
			&11,
			ValidatorPrefs { commission: commission.clone(), ..Default::default() },
		);

		// Reward controller so staked ratio doesn't change.
		<Payee<Test>>::insert(&11, RewardDestination::Controller);
		<Payee<Test>>::insert(&101, RewardDestination::Controller);

		mock::start_active_era(1);
		mock::make_all_reward_payment(0);

		let balance_era_1_10 = Balances::total_balance(&10);
		let balance_era_1_100 = Balances::total_balance(&100);

		// Compute total payout now for whole duration as other parameter won't change
		let total_payout_1 = current_total_payout_for_duration(reward_time_per_era());
		let exposure_1 = Staking::eras_stakers(active_era(), 11);
		<Pallet<Test>>::reward_by_ids(vec![(11, 1)]);

		mock::start_active_era(2);
		mock::make_all_reward_payment(1);

		let taken_cut = commission * total_payout_1;
		let shared_cut = total_payout_1 - taken_cut;
		let reward_of_10 = shared_cut * exposure_1.own / exposure_1.total + taken_cut;
		let reward_of_100 = shared_cut * exposure_1.others[0].value / exposure_1.total;
		assert_eq_error_rate!(Balances::total_balance(&10), balance_era_1_10 + reward_of_10, 2);
		assert_eq_error_rate!(Balances::total_balance(&100), balance_era_1_100 + reward_of_100, 2);
	});
}

#[test]
fn bond_extra_works() {
	// Tests that extra `free_balance` in the stash can be added to stake
	// NOTE: this tests only verifies `StakingLedger` for correct updates
	// See `bond_extra_and_withdraw_unbonded_works` for more details and updates on `Exposure`.
	ExtBuilder::default().build_and_execute(|| {
		// Check that account 10 is a validator
		assert!(<Validators<Test>>::contains_key(11));
		// Check that account 10 is bonded to account 11
		assert_eq!(Staking::bonded(&11), Some(10));
		// Check how much is at stake
		assert_eq!(
			Staking::ledger(&10),
			Some(StakingLedger {
				stash: 11,
				total: 1000,
				active: 1000,
				unlocking: vec![],
				claimed_rewards: vec![],
			})
		);

		// Give account 11 some large free balance greater than total
		let _ = Balances::make_free_balance_be(&11, 1000000);

		// Call the bond_extra function from controller, add only 100
		assert_ok!(Staking::bond_extra(Origin::signed(11), 100));
		// There should be 100 more `total` and `active` in the ledger
		assert_eq!(
			Staking::ledger(&10),
			Some(StakingLedger {
				stash: 11,
				total: 1000 + 100,
				active: 1000 + 100,
				unlocking: vec![],
				claimed_rewards: vec![],
			})
		);

		// Call the bond_extra function with a large number, should handle it
		assert_ok!(Staking::bond_extra(Origin::signed(11), Balance::max_value()));
		// The full amount of the funds should now be in the total and active
		assert_eq!(
			Staking::ledger(&10),
			Some(StakingLedger {
				stash: 11,
				total: 1000000,
				active: 1000000,
				unlocking: vec![],
				claimed_rewards: vec![],
			})
		);
	});
}

#[test]
fn bond_extra_and_withdraw_unbonded_works() {
	//
	// * Should test
	// * Given an account being bonded [and chosen as a validator](not mandatory)
	// * It can add extra funds to the bonded account.
	// * it can unbond a portion of its funds from the stash account.
	// * Once the unbonding period is done, it can actually take the funds out of the stash.
	ExtBuilder::default().nominate(false).build_and_execute(|| {
		// Set payee to controller. avoids confusion
		assert_ok!(Staking::set_payee(Origin::signed(10), RewardDestination::Controller));

		// Give account 11 some large free balance greater than total
		let _ = Balances::make_free_balance_be(&11, 1000000);

		// Initial config should be correct
		assert_eq!(active_era(), 0);

		// check the balance of a validator accounts.
		assert_eq!(Balances::total_balance(&10), 1);

		// confirm that 10 is a normal validator and gets paid at the end of the era.
		mock::start_active_era(1);

		// Initial state of 10
		assert_eq!(
			Staking::ledger(&10),
			Some(StakingLedger {
				stash: 11,
				total: 1000,
				active: 1000,
				unlocking: vec![],
				claimed_rewards: vec![],
			})
		);
		assert_eq!(
			Staking::eras_stakers(active_era(), 11),
			Exposure { total: 1000, own: 1000, others: vec![] }
		);

		// deposit the extra 100 units
		Staking::bond_extra(Origin::signed(11), 100).unwrap();

		assert_eq!(
			Staking::ledger(&10),
			Some(StakingLedger {
				stash: 11,
				total: 1000 + 100,
				active: 1000 + 100,
				unlocking: vec![],
				claimed_rewards: vec![],
			})
		);
		// Exposure is a snapshot! only updated after the next era update.
		assert_ne!(
			Staking::eras_stakers(active_era(), 11),
			Exposure { total: 1000 + 100, own: 1000 + 100, others: vec![] }
		);

		// trigger next era.
		mock::start_active_era(2);
		assert_eq!(active_era(), 2);

		// ledger should be the same.
		assert_eq!(
			Staking::ledger(&10),
			Some(StakingLedger {
				stash: 11,
				total: 1000 + 100,
				active: 1000 + 100,
				unlocking: vec![],
				claimed_rewards: vec![],
			})
		);
		// Exposure is now updated.
		assert_eq!(
			Staking::eras_stakers(active_era(), 11),
			Exposure { total: 1000 + 100, own: 1000 + 100, others: vec![] }
		);

		// Unbond almost all of the funds in stash.
		Staking::unbond(Origin::signed(10), 1000).unwrap();
		assert_eq!(
			Staking::ledger(&10),
			Some(StakingLedger {
				stash: 11,
				total: 1000 + 100,
				active: 100,
				unlocking: vec![UnlockChunk { value: 1000, era: 2 + 3 }],
				claimed_rewards: vec![]
			}),
		);

		// Attempting to free the balances now will fail. 2 eras need to pass.
		assert_ok!(Staking::withdraw_unbonded(Origin::signed(10), 0));
		assert_eq!(
			Staking::ledger(&10),
			Some(StakingLedger {
				stash: 11,
				total: 1000 + 100,
				active: 100,
				unlocking: vec![UnlockChunk { value: 1000, era: 2 + 3 }],
				claimed_rewards: vec![]
			}),
		);

		// trigger next era.
		mock::start_active_era(3);

		// nothing yet
		assert_ok!(Staking::withdraw_unbonded(Origin::signed(10), 0));
		assert_eq!(
			Staking::ledger(&10),
			Some(StakingLedger {
				stash: 11,
				total: 1000 + 100,
				active: 100,
				unlocking: vec![UnlockChunk { value: 1000, era: 2 + 3 }],
				claimed_rewards: vec![]
			}),
		);

		// trigger next era.
		mock::start_active_era(5);

		assert_ok!(Staking::withdraw_unbonded(Origin::signed(10), 0));
		// Now the value is free and the staking ledger is updated.
		assert_eq!(
			Staking::ledger(&10),
			Some(StakingLedger {
				stash: 11,
				total: 100,
				active: 100,
				unlocking: vec![],
				claimed_rewards: vec![]
			}),
		);
	})
}

#[test]
fn too_many_unbond_calls_should_not_work() {
	ExtBuilder::default().build_and_execute(|| {
		// locked at era 0 until 3
		for _ in 0..MAX_UNLOCKING_CHUNKS - 1 {
			assert_ok!(Staking::unbond(Origin::signed(10), 1));
		}

		mock::start_active_era(1);

		// locked at era 1 until 4
		assert_ok!(Staking::unbond(Origin::signed(10), 1));
		// can't do more.
		assert_noop!(Staking::unbond(Origin::signed(10), 1), Error::<Test>::NoMoreChunks);

		mock::start_active_era(3);

		assert_noop!(Staking::unbond(Origin::signed(10), 1), Error::<Test>::NoMoreChunks);
		// free up.
		assert_ok!(Staking::withdraw_unbonded(Origin::signed(10), 0));

		// Can add again.
		assert_ok!(Staking::unbond(Origin::signed(10), 1));
		assert_eq!(Staking::ledger(&10).unwrap().unlocking.len(), 2);
	})
}

#[test]
fn rebond_works() {
	//
	// * Should test
	// * Given an account being bonded [and chosen as a validator](not mandatory)
	// * it can unbond a portion of its funds from the stash account.
	// * it can re-bond a portion of the funds scheduled to unlock.
	ExtBuilder::default().nominate(false).build_and_execute(|| {
		// Set payee to controller. avoids confusion
		assert_ok!(Staking::set_payee(Origin::signed(10), RewardDestination::Controller));

		// Give account 11 some large free balance greater than total
		let _ = Balances::make_free_balance_be(&11, 1000000);

		// confirm that 10 is a normal validator and gets paid at the end of the era.
		mock::start_active_era(1);

		// Initial state of 10
		assert_eq!(
			Staking::ledger(&10),
			Some(StakingLedger {
				stash: 11,
				total: 1000,
				active: 1000,
				unlocking: vec![],
				claimed_rewards: vec![],
			})
		);

		mock::start_active_era(2);
		assert_eq!(active_era(), 2);

		// Try to rebond some funds. We get an error since no fund is unbonded.
		assert_noop!(Staking::rebond(Origin::signed(10), 500), Error::<Test>::NoUnlockChunk);

		// Unbond almost all of the funds in stash.
		Staking::unbond(Origin::signed(10), 900).unwrap();
		assert_eq!(
			Staking::ledger(&10),
			Some(StakingLedger {
				stash: 11,
				total: 1000,
				active: 100,
				unlocking: vec![UnlockChunk { value: 900, era: 2 + 3 }],
				claimed_rewards: vec![],
			})
		);

		// Re-bond all the funds unbonded.
		Staking::rebond(Origin::signed(10), 900).unwrap();
		assert_eq!(
			Staking::ledger(&10),
			Some(StakingLedger {
				stash: 11,
				total: 1000,
				active: 1000,
				unlocking: vec![],
				claimed_rewards: vec![],
			})
		);

		// Unbond almost all of the funds in stash.
		Staking::unbond(Origin::signed(10), 900).unwrap();
		assert_eq!(
			Staking::ledger(&10),
			Some(StakingLedger {
				stash: 11,
				total: 1000,
				active: 100,
				unlocking: vec![UnlockChunk { value: 900, era: 5 }],
				claimed_rewards: vec![],
			})
		);

		// Re-bond part of the funds unbonded.
		Staking::rebond(Origin::signed(10), 500).unwrap();
		assert_eq!(
			Staking::ledger(&10),
			Some(StakingLedger {
				stash: 11,
				total: 1000,
				active: 600,
				unlocking: vec![UnlockChunk { value: 400, era: 5 }],
				claimed_rewards: vec![],
			})
		);

		// Re-bond the remainder of the funds unbonded.
		Staking::rebond(Origin::signed(10), 500).unwrap();
		assert_eq!(
			Staking::ledger(&10),
			Some(StakingLedger {
				stash: 11,
				total: 1000,
				active: 1000,
				unlocking: vec![],
				claimed_rewards: vec![],
			})
		);

		// Unbond parts of the funds in stash.
		Staking::unbond(Origin::signed(10), 300).unwrap();
		Staking::unbond(Origin::signed(10), 300).unwrap();
		Staking::unbond(Origin::signed(10), 300).unwrap();
		assert_eq!(
			Staking::ledger(&10),
			Some(StakingLedger {
				stash: 11,
				total: 1000,
				active: 100,
				unlocking: vec![
					UnlockChunk { value: 300, era: 5 },
					UnlockChunk { value: 300, era: 5 },
					UnlockChunk { value: 300, era: 5 },
				],
				claimed_rewards: vec![],
			})
		);

		// Re-bond part of the funds unbonded.
		Staking::rebond(Origin::signed(10), 500).unwrap();
		assert_eq!(
			Staking::ledger(&10),
			Some(StakingLedger {
				stash: 11,
				total: 1000,
				active: 600,
				unlocking: vec![
					UnlockChunk { value: 300, era: 5 },
					UnlockChunk { value: 100, era: 5 },
				],
				claimed_rewards: vec![],
			})
		);
	})
}

#[test]
fn rebond_is_fifo() {
	// Rebond should proceed by reversing the most recent bond operations.
	ExtBuilder::default().nominate(false).build_and_execute(|| {
		// Set payee to controller. avoids confusion
		assert_ok!(Staking::set_payee(Origin::signed(10), RewardDestination::Controller));

		// Give account 11 some large free balance greater than total
		let _ = Balances::make_free_balance_be(&11, 1000000);

		// confirm that 10 is a normal validator and gets paid at the end of the era.
		mock::start_active_era(1);

		// Initial state of 10
		assert_eq!(
			Staking::ledger(&10),
			Some(StakingLedger {
				stash: 11,
				total: 1000,
				active: 1000,
				unlocking: vec![],
				claimed_rewards: vec![],
			})
		);

		mock::start_active_era(2);

		// Unbond some of the funds in stash.
		Staking::unbond(Origin::signed(10), 400).unwrap();
		assert_eq!(
			Staking::ledger(&10),
			Some(StakingLedger {
				stash: 11,
				total: 1000,
				active: 600,
				unlocking: vec![UnlockChunk { value: 400, era: 2 + 3 },],
				claimed_rewards: vec![],
			})
		);

		mock::start_active_era(3);

		// Unbond more of the funds in stash.
		Staking::unbond(Origin::signed(10), 300).unwrap();
		assert_eq!(
			Staking::ledger(&10),
			Some(StakingLedger {
				stash: 11,
				total: 1000,
				active: 300,
				unlocking: vec![
					UnlockChunk { value: 400, era: 2 + 3 },
					UnlockChunk { value: 300, era: 3 + 3 },
				],
				claimed_rewards: vec![],
			})
		);

		mock::start_active_era(4);

		// Unbond yet more of the funds in stash.
		Staking::unbond(Origin::signed(10), 200).unwrap();
		assert_eq!(
			Staking::ledger(&10),
			Some(StakingLedger {
				stash: 11,
				total: 1000,
				active: 100,
				unlocking: vec![
					UnlockChunk { value: 400, era: 2 + 3 },
					UnlockChunk { value: 300, era: 3 + 3 },
					UnlockChunk { value: 200, era: 4 + 3 },
				],
				claimed_rewards: vec![],
			})
		);

		// Re-bond half of the unbonding funds.
		Staking::rebond(Origin::signed(10), 400).unwrap();
		assert_eq!(
			Staking::ledger(&10),
			Some(StakingLedger {
				stash: 11,
				total: 1000,
				active: 500,
				unlocking: vec![
					UnlockChunk { value: 400, era: 2 + 3 },
					UnlockChunk { value: 100, era: 3 + 3 },
				],
				claimed_rewards: vec![],
			})
		);
	})
}

#[test]
fn reward_to_stake_works() {
	ExtBuilder::default()
		.nominate(false)
		.set_status(31, StakerStatus::Idle)
		.set_status(41, StakerStatus::Idle)
		.set_stake(21, 2000)
		.build_and_execute(|| {
			assert_eq!(Staking::validator_count(), 2);
			// Confirm account 10 and 20 are validators
			assert!(<Validators<Test>>::contains_key(&11) && <Validators<Test>>::contains_key(&21));

			assert_eq!(Staking::eras_stakers(active_era(), 11).total, 1000);
			assert_eq!(Staking::eras_stakers(active_era(), 21).total, 2000);

			// Give the man some money.
			let _ = Balances::make_free_balance_be(&10, 1000);
			let _ = Balances::make_free_balance_be(&20, 1000);

			// Bypass logic and change current exposure
			ErasStakers::<Test>::insert(0, 21, Exposure { total: 69, own: 69, others: vec![] });
			<Ledger<Test>>::insert(
				&20,
				StakingLedger {
					stash: 21,
					total: 69,
					active: 69,
					unlocking: vec![],
					claimed_rewards: vec![],
				},
			);

			// Compute total payout now for whole duration as other parameter won't change
			let total_payout_0 = current_total_payout_for_duration(reward_time_per_era());
			<Pallet<Test>>::reward_by_ids(vec![(11, 1)]);
			<Pallet<Test>>::reward_by_ids(vec![(21, 1)]);

			// New era --> rewards are paid --> stakes are changed
			mock::start_active_era(1);
			mock::make_all_reward_payment(0);

			assert_eq!(Staking::eras_stakers(active_era(), 11).total, 1000);
			assert_eq!(Staking::eras_stakers(active_era(), 21).total, 69);

			let _11_balance = Balances::free_balance(&11);
			assert_eq!(_11_balance, 1000 + total_payout_0 / 2);

			// Trigger another new era as the info are frozen before the era start.
			mock::start_active_era(2);

			// -- new infos
			assert_eq!(Staking::eras_stakers(active_era(), 11).total, 1000 + total_payout_0 / 2);
			assert_eq!(Staking::eras_stakers(active_era(), 21).total, 69 + total_payout_0 / 2);
		});
}

#[test]
fn on_free_balance_zero_stash_removes_validator() {
	// Tests that validator storage items are cleaned up when stash is empty
	// Tests that storage items are untouched when controller is empty
	ExtBuilder::default()
		.existential_deposit(10)
		.balance_factor(10)
		.build_and_execute(|| {
			// Check the balance of the validator account
			assert_eq!(Balances::free_balance(10), 10);
			// Check the balance of the stash account
			assert_eq!(Balances::free_balance(11), 10 * 1000);
			// Check these two accounts are bonded
			assert_eq!(Staking::bonded(&11), Some(10));

			// Set payee information
			assert_ok!(Staking::set_payee(Origin::signed(10), RewardDestination::Stash));

			// Check storage items that should be cleaned up
			assert!(<Ledger<Test>>::contains_key(&10));
			assert!(<Bonded<Test>>::contains_key(&11));
			assert!(<Validators<Test>>::contains_key(&11));
			assert!(<Payee<Test>>::contains_key(&11));

			// Reduce free_balance of controller to 0
			let _ = Balances::slash(&10, Balance::max_value());

			// Check the balance of the stash account has not been touched
			assert_eq!(Balances::free_balance(11), 10 * 1000);
			// Check these two accounts are still bonded
			assert_eq!(Staking::bonded(&11), Some(10));

			// Check storage items have not changed
			assert!(<Ledger<Test>>::contains_key(&10));
			assert!(<Bonded<Test>>::contains_key(&11));
			assert!(<Validators<Test>>::contains_key(&11));
			assert!(<Payee<Test>>::contains_key(&11));

			// Reduce free_balance of stash to 0
			let _ = Balances::slash(&11, Balance::max_value());
			// Check total balance of stash
			assert_eq!(Balances::total_balance(&11), 10);

			// Reap the stash
			assert_ok!(Staking::reap_stash(Origin::none(), 11, 0));

			// Check storage items do not exist
			assert!(!<Ledger<Test>>::contains_key(&10));
			assert!(!<Bonded<Test>>::contains_key(&11));
			assert!(!<Validators<Test>>::contains_key(&11));
			assert!(!<Nominators<Test>>::contains_key(&11));
			assert!(!<Payee<Test>>::contains_key(&11));
		});
}

#[test]
fn on_free_balance_zero_stash_removes_nominator() {
	// Tests that nominator storage items are cleaned up when stash is empty
	// Tests that storage items are untouched when controller is empty
	ExtBuilder::default()
		.existential_deposit(10)
		.balance_factor(10)
		.build_and_execute(|| {
			// Make 10 a nominator
			assert_ok!(Staking::nominate(Origin::signed(10), vec![20]));
			// Check that account 10 is a nominator
			assert!(<Nominators<Test>>::contains_key(11));
			// Check the balance of the nominator account
			assert_eq!(Balances::free_balance(10), 10);
			// Check the balance of the stash account
			assert_eq!(Balances::free_balance(11), 10_000);

			// Set payee information
			assert_ok!(Staking::set_payee(Origin::signed(10), RewardDestination::Stash));

			// Check storage items that should be cleaned up
			assert!(<Ledger<Test>>::contains_key(&10));
			assert!(<Bonded<Test>>::contains_key(&11));
			assert!(<Nominators<Test>>::contains_key(&11));
			assert!(<Payee<Test>>::contains_key(&11));

			// Reduce free_balance of controller to 0
			let _ = Balances::slash(&10, Balance::max_value());
			// Check total balance of account 10
			assert_eq!(Balances::total_balance(&10), 0);

			// Check the balance of the stash account has not been touched
			assert_eq!(Balances::free_balance(11), 10_000);
			// Check these two accounts are still bonded
			assert_eq!(Staking::bonded(&11), Some(10));

			// Check storage items have not changed
			assert!(<Ledger<Test>>::contains_key(&10));
			assert!(<Bonded<Test>>::contains_key(&11));
			assert!(<Nominators<Test>>::contains_key(&11));
			assert!(<Payee<Test>>::contains_key(&11));

			// Reduce free_balance of stash to 0
			let _ = Balances::slash(&11, Balance::max_value());
			// Check total balance of stash
			assert_eq!(Balances::total_balance(&11), 10);

			// Reap the stash
			assert_ok!(Staking::reap_stash(Origin::none(), 11, 0));

			// Check storage items do not exist
			assert!(!<Ledger<Test>>::contains_key(&10));
			assert!(!<Bonded<Test>>::contains_key(&11));
			assert!(!<Validators<Test>>::contains_key(&11));
			assert!(!<Nominators<Test>>::contains_key(&11));
			assert!(!<Payee<Test>>::contains_key(&11));
		});
}

#[test]
fn switching_roles() {
	// Test that it should be possible to switch between roles (nominator, validator, idle) with
	// minimal overhead.
	ExtBuilder::default().nominate(false).build_and_execute(|| {
		// Reset reward destination
		for i in &[10, 20] {
			assert_ok!(Staking::set_payee(Origin::signed(*i), RewardDestination::Controller));
		}

		assert_eq_uvec!(validator_controllers(), vec![20, 10]);

		// put some money in account that we'll use.
		for i in 1..7 {
			let _ = Balances::deposit_creating(&i, 5000);
		}

		// add 2 nominators
		assert_ok!(Staking::bond(Origin::signed(1), 2, 2000, RewardDestination::Controller));
		assert_ok!(Staking::nominate(Origin::signed(2), vec![11, 5]));

		assert_ok!(Staking::bond(Origin::signed(3), 4, 500, RewardDestination::Controller));
		assert_ok!(Staking::nominate(Origin::signed(4), vec![21, 1]));

		// add a new validator candidate
		assert_ok!(Staking::bond(Origin::signed(5), 6, 1000, RewardDestination::Controller));
		assert_ok!(Staking::validate(Origin::signed(6), ValidatorPrefs::default()));

		mock::start_active_era(1);

		// with current nominators 10 and 5 have the most stake
		assert_eq_uvec!(validator_controllers(), vec![6, 10]);

		// 2 decides to be a validator. Consequences:
		assert_ok!(Staking::validate(Origin::signed(2), ValidatorPrefs::default()));
		// new stakes:
		// 10: 1000 self vote
		// 20: 1000 self vote + 250 vote
		// 6 : 1000 self vote
		// 2 : 2000 self vote + 250 vote.
		// Winners: 20 and 2

		mock::start_active_era(2);

		assert_eq_uvec!(validator_controllers(), vec![2, 20]);
	});
}

#[test]
fn wrong_vote_is_moot() {
	ExtBuilder::default()
		.add_staker(
			61,
			60,
			500,
			StakerStatus::Nominator(vec![
				11, 21, // good votes
				1, 2, 15, 1000, 25, // crap votes. No effect.
			]),
		)
		.build_and_execute(|| {
			// the genesis validators already reflect the above vote, nonetheless start a new era.
			mock::start_active_era(1);

			// new validators
			assert_eq_uvec!(validator_controllers(), vec![20, 10]);

			// our new voter is taken into account
			assert!(Staking::eras_stakers(active_era(), 11).others.iter().any(|i| i.who == 61));
			assert!(Staking::eras_stakers(active_era(), 21).others.iter().any(|i| i.who == 61));
		});
}

#[test]
fn bond_with_no_staked_value() {
	// Behavior when someone bonds with no staked value.
	// Particularly when she votes and the candidate is elected.
	ExtBuilder::default()
		.validator_count(3)
		.existential_deposit(5)
		.balance_factor(5)
		.nominate(false)
		.minimum_validator_count(1)
		.build_and_execute(|| {
			// Can't bond with 1
			assert_noop!(
				Staking::bond(Origin::signed(1), 2, 1, RewardDestination::Controller),
				Error::<Test>::InsufficientBond,
			);
			// bonded with absolute minimum value possible.
			assert_ok!(Staking::bond(Origin::signed(1), 2, 5, RewardDestination::Controller));
			assert_eq!(Balances::locks(&1)[0].amount, 5);

			// unbonding even 1 will cause all to be unbonded.
			assert_ok!(Staking::unbond(Origin::signed(2), 1));
			assert_eq!(
				Staking::ledger(2),
				Some(StakingLedger {
					stash: 1,
					active: 0,
					total: 5,
					unlocking: vec![UnlockChunk { value: 5, era: 3 }],
					claimed_rewards: vec![],
				})
			);

			mock::start_active_era(1);
			mock::start_active_era(2);

			// not yet removed.
			assert_ok!(Staking::withdraw_unbonded(Origin::signed(2), 0));
			assert!(Staking::ledger(2).is_some());
			assert_eq!(Balances::locks(&1)[0].amount, 5);

			mock::start_active_era(3);

			// poof. Account 1 is removed from the staking system.
			assert_ok!(Staking::withdraw_unbonded(Origin::signed(2), 0));
			assert!(Staking::ledger(2).is_none());
			assert_eq!(Balances::locks(&1).len(), 0);
		});
}

#[test]
fn bond_with_little_staked_value_bounded() {
	ExtBuilder::default()
		.validator_count(3)
		.nominate(false)
		.minimum_validator_count(1)
		.build_and_execute(|| {
			// setup
			assert_ok!(Staking::chill(Origin::signed(30)));
			assert_ok!(Staking::set_payee(Origin::signed(10), RewardDestination::Controller));
			let init_balance_2 = Balances::free_balance(&2);
			let init_balance_10 = Balances::free_balance(&10);

			// Stingy validator.
			assert_ok!(Staking::bond(Origin::signed(1), 2, 1, RewardDestination::Controller));
			assert_ok!(Staking::validate(Origin::signed(2), ValidatorPrefs::default()));

			// 1 era worth of reward. BUT, we set the timestamp after on_initialize, so outdated by
			// one block.
			let total_payout_0 = current_total_payout_for_duration(reward_time_per_era());

			reward_all_elected();
			mock::start_active_era(1);
			mock::make_all_reward_payment(0);

			// 2 is elected.
			assert_eq_uvec!(validator_controllers(), vec![20, 10, 2]);
			assert_eq!(Staking::eras_stakers(active_era(), 2).total, 0);

			// Old ones are rewarded.
			assert_eq_error_rate!(
				Balances::free_balance(10),
				init_balance_10 + total_payout_0 / 3,
				1
			);
			// no rewards paid to 2. This was initial election.
			assert_eq!(Balances::free_balance(2), init_balance_2);

			// reward era 2
			let total_payout_1 = current_total_payout_for_duration(reward_time_per_era());
			reward_all_elected();
			mock::start_active_era(2);
			mock::make_all_reward_payment(1);

			assert_eq_uvec!(validator_controllers(), vec![20, 10, 2]);
			assert_eq!(Staking::eras_stakers(active_era(), 2).total, 0);

			// 2 is now rewarded.
			assert_eq_error_rate!(
				Balances::free_balance(2),
				init_balance_2 + total_payout_1 / 3,
				1
			);
			assert_eq_error_rate!(
				Balances::free_balance(&10),
				init_balance_10 + total_payout_0 / 3 + total_payout_1 / 3,
				2,
			);
		});
}

#[test]
fn bond_with_duplicate_vote_should_be_ignored_by_election_provider() {
	ExtBuilder::default()
		.validator_count(2)
		.nominate(false)
		.minimum_validator_count(1)
		.set_stake(31, 1000)
		.build_and_execute(|| {
			// ensure all have equal stake.
			assert_eq!(
				<Validators<Test>>::iter()
					.map(|(v, _)| (v, Staking::ledger(v - 1).unwrap().total))
					.collect::<Vec<_>>(),
				vec![(31, 1000), (21, 1000), (11, 1000)],
			);
			// no nominators shall exist.
			assert!(<Nominators<Test>>::iter().map(|(n, _)| n).collect::<Vec<_>>().is_empty());

			// give the man some money.
			let initial_balance = 1000;
			for i in [1, 2, 3, 4].iter() {
				let _ = Balances::make_free_balance_be(i, initial_balance);
			}

			assert_ok!(Staking::bond(Origin::signed(1), 2, 1000, RewardDestination::Controller));
			assert_ok!(Staking::nominate(Origin::signed(2), vec![11, 11, 11, 21, 31]));

			assert_ok!(Staking::bond(Origin::signed(3), 4, 1000, RewardDestination::Controller));
			assert_ok!(Staking::nominate(Origin::signed(4), vec![21, 31]));

			// winners should be 21 and 31. Otherwise this election is taking duplicates into
			// account.
			let supports = <Test as Config>::ElectionProvider::elect().unwrap();
			assert_eq!(
<<<<<<< HEAD
				&supports,
				&vec![
=======
				supports,
				vec![
>>>>>>> 4c65bde7
					(21, Support { total: 1800, voters: vec![(21, 1000), (1, 400), (3, 400)] }),
					(31, Support { total: 2200, voters: vec![(31, 1000), (1, 600), (3, 600)] })
				],
			);
		});
}

#[test]
fn bond_with_duplicate_vote_should_be_ignored_by_election_provider_elected() {
	// same as above but ensures that even when the dupe is being elected, everything is sane.
	ExtBuilder::default()
		.validator_count(2)
		.nominate(false)
		.set_stake(31, 1000)
		.minimum_validator_count(1)
		.build_and_execute(|| {
			// ensure all have equal stake.
			assert_eq!(
				<Validators<Test>>::iter()
					.map(|(v, _)| (v, Staking::ledger(v - 1).unwrap().total))
					.collect::<Vec<_>>(),
				vec![(31, 1000), (21, 1000), (11, 1000)],
			);

			// no nominators shall exist.
			assert!(<Nominators<Test>>::iter().collect::<Vec<_>>().is_empty());

			// give the man some money.
			let initial_balance = 1000;
			for i in [1, 2, 3, 4].iter() {
				let _ = Balances::make_free_balance_be(i, initial_balance);
			}

			assert_ok!(Staking::bond(Origin::signed(1), 2, 1000, RewardDestination::Controller));
			assert_ok!(Staking::nominate(Origin::signed(2), vec![11, 11, 11, 21]));

			assert_ok!(Staking::bond(Origin::signed(3), 4, 1000, RewardDestination::Controller));
			assert_ok!(Staking::nominate(Origin::signed(4), vec![21]));

			// winners should be 21 and 11.
			let supports = <Test as Config>::ElectionProvider::elect().unwrap();
			assert_eq!(
				supports,
				vec![
					(11, Support { total: 1500, voters: vec![(11, 1000), (1, 500)] }),
					(21, Support { total: 2500, voters: vec![(21, 1000), (1, 500), (3, 1000)] })
				],
			);
		});
}

#[test]
fn new_era_elects_correct_number_of_validators() {
	ExtBuilder::default().nominate(true).validator_count(1).build_and_execute(|| {
		assert_eq!(Staking::validator_count(), 1);
		assert_eq!(validator_controllers().len(), 1);

		Session::on_initialize(System::block_number());

		assert_eq!(validator_controllers().len(), 1);
	})
}

#[test]
fn phragmen_should_not_overflow() {
	ExtBuilder::default().nominate(false).build_and_execute(|| {
		// This is the maximum value that we can have as the outcome of CurrencyToVote.
		type Votes = u64;

		let _ = Staking::chill(Origin::signed(10));
		let _ = Staking::chill(Origin::signed(20));

		bond_validator(3, 2, Votes::max_value() as Balance);
		bond_validator(5, 4, Votes::max_value() as Balance);

		bond_nominator(7, 6, Votes::max_value() as Balance, vec![3, 5]);
		bond_nominator(9, 8, Votes::max_value() as Balance, vec![3, 5]);

		mock::start_active_era(1);

		assert_eq_uvec!(validator_controllers(), vec![4, 2]);

		// We can safely convert back to values within [u64, u128].
		assert!(Staking::eras_stakers(active_era(), 3).total > Votes::max_value() as Balance);
		assert!(Staking::eras_stakers(active_era(), 5).total > Votes::max_value() as Balance);
	})
}

#[test]
fn reward_validator_slashing_validator_does_not_overflow() {
	ExtBuilder::default().build_and_execute(|| {
		let stake = u64::MAX as Balance * 2;
		let reward_slash = u64::MAX as Balance * 2;

		// Assert multiplication overflows in balance arithmetic.
		assert!(stake.checked_mul(reward_slash).is_none());

		// Set staker
		let _ = Balances::make_free_balance_be(&11, stake);

		let exposure = Exposure::<AccountId, Balance> { total: stake, own: stake, others: vec![] };
		let reward = EraRewardPoints::<AccountId> {
			total: 1,
			individual: vec![(11, 1)].into_iter().collect(),
		};

		// Check reward
		ErasRewardPoints::<Test>::insert(0, reward);
		ErasStakers::<Test>::insert(0, 11, &exposure);
		ErasStakersClipped::<Test>::insert(0, 11, exposure);
		ErasValidatorReward::<Test>::insert(0, stake);
		assert_ok!(Staking::payout_stakers(Origin::signed(1337), 11, 0));
		assert_eq!(Balances::total_balance(&11), stake * 2);

		// Set staker
		let _ = Balances::make_free_balance_be(&11, stake);
		let _ = Balances::make_free_balance_be(&2, stake);

		// only slashes out of bonded stake are applied. without this line,
		// it is 0.
		Staking::bond(Origin::signed(2), 20000, stake - 1, RewardDestination::default()).unwrap();
		// Override exposure of 11
		ErasStakers::<Test>::insert(
			0,
			11,
			Exposure {
				total: stake,
				own: 1,
				others: vec![IndividualExposure { who: 2, value: stake - 1 }],
			},
		);

		// Check slashing
		on_offence_now(
			&[OffenceDetails {
				offender: (11, Staking::eras_stakers(active_era(), 11)),
				reporters: vec![],
			}],
			&[Perbill::from_percent(100)],
		);

		assert_eq!(Balances::total_balance(&11), stake - 1);
		assert_eq!(Balances::total_balance(&2), 1);
	})
}

#[test]
fn reward_from_authorship_event_handler_works() {
	ExtBuilder::default().build_and_execute(|| {
		use pallet_authorship::EventHandler;

		assert_eq!(<pallet_authorship::Pallet<Test>>::author(), 11);

		<Pallet<Test>>::note_author(11);
		<Pallet<Test>>::note_uncle(21, 1);
		// Rewarding the same two times works.
		<Pallet<Test>>::note_uncle(11, 1);

		// Not mandatory but must be coherent with rewards
		assert_eq_uvec!(Session::validators(), vec![11, 21]);

		// 21 is rewarded as an uncle producer
		// 11 is rewarded as a block producer and uncle referencer and uncle producer
		assert_eq!(
			ErasRewardPoints::<Test>::get(active_era()),
			EraRewardPoints {
				individual: vec![(11, 20 + 2 * 2 + 1), (21, 1)].into_iter().collect(),
				total: 26,
			},
		);
	})
}

#[test]
fn add_reward_points_fns_works() {
	ExtBuilder::default().build_and_execute(|| {
		// Not mandatory but must be coherent with rewards
		assert_eq_uvec!(Session::validators(), vec![21, 11]);

		<Pallet<Test>>::reward_by_ids(vec![(21, 1), (11, 1), (11, 1)]);

		<Pallet<Test>>::reward_by_ids(vec![(21, 1), (11, 1), (11, 1)]);

		assert_eq!(
			ErasRewardPoints::<Test>::get(active_era()),
			EraRewardPoints { individual: vec![(11, 4), (21, 2)].into_iter().collect(), total: 6 },
		);
	})
}

#[test]
fn unbonded_balance_is_not_slashable() {
	ExtBuilder::default().build_and_execute(|| {
		// total amount staked is slashable.
		assert_eq!(Staking::slashable_balance_of(&11), 1000);

		assert_ok!(Staking::unbond(Origin::signed(10), 800));

		// only the active portion.
		assert_eq!(Staking::slashable_balance_of(&11), 200);
	})
}

#[test]
fn era_is_always_same_length() {
	// This ensures that the sessions is always of the same length if there is no forcing no
	// session changes.
	ExtBuilder::default().build_and_execute(|| {
		let session_per_era = <SessionsPerEra as Get<SessionIndex>>::get();

		mock::start_active_era(1);
		assert_eq!(Staking::eras_start_session_index(current_era()).unwrap(), session_per_era);

		mock::start_active_era(2);
		assert_eq!(
			Staking::eras_start_session_index(current_era()).unwrap(),
			session_per_era * 2u32
		);

		let session = Session::current_index();
		ForceEra::<Test>::put(Forcing::ForceNew);
		advance_session();
		advance_session();
		assert_eq!(current_era(), 3);
		assert_eq!(Staking::eras_start_session_index(current_era()).unwrap(), session + 2);

		mock::start_active_era(4);
		assert_eq!(
			Staking::eras_start_session_index(current_era()).unwrap(),
			session + 2u32 + session_per_era
		);
	});
}

#[test]
fn offence_forces_new_era() {
	ExtBuilder::default().build_and_execute(|| {
		on_offence_now(
			&[OffenceDetails {
				offender: (11, Staking::eras_stakers(active_era(), 11)),
				reporters: vec![],
			}],
			&[Perbill::from_percent(5)],
		);

		assert_eq!(Staking::force_era(), Forcing::ForceNew);
	});
}

#[test]
fn offence_ensures_new_era_without_clobbering() {
	ExtBuilder::default().build_and_execute(|| {
		assert_ok!(Staking::force_new_era_always(Origin::root()));
		assert_eq!(Staking::force_era(), Forcing::ForceAlways);

		on_offence_now(
			&[OffenceDetails {
				offender: (11, Staking::eras_stakers(active_era(), 11)),
				reporters: vec![],
			}],
			&[Perbill::from_percent(5)],
		);

		assert_eq!(Staking::force_era(), Forcing::ForceAlways);
	});
}

#[test]
fn offence_deselects_validator_even_when_slash_is_zero() {
	ExtBuilder::default().build_and_execute(|| {
		assert!(Session::validators().contains(&11));
		assert!(<Validators<Test>>::contains_key(11));

		on_offence_now(
			&[OffenceDetails {
				offender: (11, Staking::eras_stakers(active_era(), 11)),
				reporters: vec![],
			}],
			&[Perbill::from_percent(0)],
		);

		assert_eq!(Staking::force_era(), Forcing::ForceNew);
		assert!(!<Validators<Test>>::contains_key(11));

		mock::start_active_era(1);

		assert!(!Session::validators().contains(&11));
		assert!(!<Validators<Test>>::contains_key(11));
	});
}

#[test]
fn slashing_performed_according_exposure() {
	// This test checks that slashing is performed according the exposure (or more precisely,
	// historical exposure), not the current balance.
	ExtBuilder::default().build_and_execute(|| {
		assert_eq!(Staking::eras_stakers(active_era(), 11).own, 1000);

		// Handle an offence with a historical exposure.
		on_offence_now(
			&[OffenceDetails {
				offender: (11, Exposure { total: 500, own: 500, others: vec![] }),
				reporters: vec![],
			}],
			&[Perbill::from_percent(50)],
		);

		// The stash account should be slashed for 250 (50% of 500).
		assert_eq!(Balances::free_balance(11), 1000 - 250);
	});
}

#[test]
fn slash_in_old_span_does_not_deselect() {
	ExtBuilder::default().build_and_execute(|| {
		mock::start_active_era(1);

		assert!(<Validators<Test>>::contains_key(11));
		assert!(Session::validators().contains(&11));

		on_offence_now(
			&[OffenceDetails {
				offender: (11, Staking::eras_stakers(active_era(), 11)),
				reporters: vec![],
			}],
			&[Perbill::from_percent(0)],
		);

		assert_eq!(Staking::force_era(), Forcing::ForceNew);
		assert!(!<Validators<Test>>::contains_key(11));

		mock::start_active_era(2);

		Staking::validate(Origin::signed(10), Default::default()).unwrap();
		assert_eq!(Staking::force_era(), Forcing::NotForcing);
		assert!(<Validators<Test>>::contains_key(11));
		assert!(!Session::validators().contains(&11));

		mock::start_active_era(3);

		// this staker is in a new slashing span now, having re-registered after
		// their prior slash.

		on_offence_in_era(
			&[OffenceDetails {
				offender: (11, Staking::eras_stakers(active_era(), 11)),
				reporters: vec![],
			}],
			&[Perbill::from_percent(0)],
			1,
		);

		// not forcing for zero-slash and previous span.
		assert_eq!(Staking::force_era(), Forcing::NotForcing);
		assert!(<Validators<Test>>::contains_key(11));
		assert!(Session::validators().contains(&11));

		on_offence_in_era(
			&[OffenceDetails {
				offender: (11, Staking::eras_stakers(active_era(), 11)),
				reporters: vec![],
			}],
			// NOTE: A 100% slash here would clean up the account, causing de-registration.
			&[Perbill::from_percent(95)],
			1,
		);

		// or non-zero.
		assert_eq!(Staking::force_era(), Forcing::NotForcing);
		assert!(<Validators<Test>>::contains_key(11));
		assert!(Session::validators().contains(&11));
	});
}

#[test]
fn reporters_receive_their_slice() {
	// This test verifies that the reporters of the offence receive their slice from the slashed
	// amount.
	ExtBuilder::default().build_and_execute(|| {
		// The reporters' reward is calculated from the total exposure.
		let initial_balance = 1125;

		assert_eq!(Staking::eras_stakers(active_era(), 11).total, initial_balance);

		on_offence_now(
			&[OffenceDetails {
				offender: (11, Staking::eras_stakers(active_era(), 11)),
				reporters: vec![1, 2],
			}],
			&[Perbill::from_percent(50)],
		);

		// F1 * (reward_proportion * slash - 0)
		// 50% * (10% * initial_balance / 2)
		let reward = (initial_balance / 20) / 2;
		let reward_each = reward / 2; // split into two pieces.
		assert_eq!(Balances::free_balance(1), 10 + reward_each);
		assert_eq!(Balances::free_balance(2), 20 + reward_each);
	});
}

#[test]
fn subsequent_reports_in_same_span_pay_out_less() {
	// This test verifies that the reporters of the offence receive their slice from the slashed
	// amount, but less and less if they submit multiple reports in one span.
	ExtBuilder::default().build_and_execute(|| {
		// The reporters' reward is calculated from the total exposure.
		let initial_balance = 1125;

		assert_eq!(Staking::eras_stakers(active_era(), 11).total, initial_balance);

		on_offence_now(
			&[OffenceDetails {
				offender: (11, Staking::eras_stakers(active_era(), 11)),
				reporters: vec![1],
			}],
			&[Perbill::from_percent(20)],
		);

		// F1 * (reward_proportion * slash - 0)
		// 50% * (10% * initial_balance * 20%)
		let reward = (initial_balance / 5) / 20;
		assert_eq!(Balances::free_balance(1), 10 + reward);

		on_offence_now(
			&[OffenceDetails {
				offender: (11, Staking::eras_stakers(active_era(), 11)),
				reporters: vec![1],
			}],
			&[Perbill::from_percent(50)],
		);

		let prior_payout = reward;

		// F1 * (reward_proportion * slash - prior_payout)
		// 50% * (10% * (initial_balance / 2) - prior_payout)
		let reward = ((initial_balance / 20) - prior_payout) / 2;
		assert_eq!(Balances::free_balance(1), 10 + prior_payout + reward);
	});
}

#[test]
fn invulnerables_are_not_slashed() {
	// For invulnerable validators no slashing is performed.
	ExtBuilder::default().invulnerables(vec![11]).build_and_execute(|| {
		assert_eq!(Balances::free_balance(11), 1000);
		assert_eq!(Balances::free_balance(21), 2000);

		let exposure = Staking::eras_stakers(active_era(), 21);
		let initial_balance = Staking::slashable_balance_of(&21);

		let nominator_balances: Vec<_> =
			exposure.others.iter().map(|o| Balances::free_balance(&o.who)).collect();

		on_offence_now(
			&[
				OffenceDetails {
					offender: (11, Staking::eras_stakers(active_era(), 11)),
					reporters: vec![],
				},
				OffenceDetails {
					offender: (21, Staking::eras_stakers(active_era(), 21)),
					reporters: vec![],
				},
			],
			&[Perbill::from_percent(50), Perbill::from_percent(20)],
		);

		// The validator 11 hasn't been slashed, but 21 has been.
		assert_eq!(Balances::free_balance(11), 1000);
		// 2000 - (0.2 * initial_balance)
		assert_eq!(Balances::free_balance(21), 2000 - (2 * initial_balance / 10));

		// ensure that nominators were slashed as well.
		for (initial_balance, other) in nominator_balances.into_iter().zip(exposure.others) {
			assert_eq!(
				Balances::free_balance(&other.who),
				initial_balance - (2 * other.value / 10),
			);
		}
	});
}

#[test]
fn dont_slash_if_fraction_is_zero() {
	// Don't slash if the fraction is zero.
	ExtBuilder::default().build_and_execute(|| {
		assert_eq!(Balances::free_balance(11), 1000);

		on_offence_now(
			&[OffenceDetails {
				offender: (11, Staking::eras_stakers(active_era(), 11)),
				reporters: vec![],
			}],
			&[Perbill::from_percent(0)],
		);

		// The validator hasn't been slashed. The new era is not forced.
		assert_eq!(Balances::free_balance(11), 1000);
		assert_eq!(Staking::force_era(), Forcing::ForceNew);
	});
}

#[test]
fn only_slash_for_max_in_era() {
	// multiple slashes within one era are only applied if it is more than any previous slash in the
	// same era.
	ExtBuilder::default().build_and_execute(|| {
		assert_eq!(Balances::free_balance(11), 1000);

		on_offence_now(
			&[OffenceDetails {
				offender: (11, Staking::eras_stakers(active_era(), 11)),
				reporters: vec![],
			}],
			&[Perbill::from_percent(50)],
		);

		// The validator has been slashed and has been force-chilled.
		assert_eq!(Balances::free_balance(11), 500);
		assert_eq!(Staking::force_era(), Forcing::ForceNew);

		on_offence_now(
			&[OffenceDetails {
				offender: (11, Staking::eras_stakers(active_era(), 11)),
				reporters: vec![],
			}],
			&[Perbill::from_percent(25)],
		);

		// The validator has not been slashed additionally.
		assert_eq!(Balances::free_balance(11), 500);

		on_offence_now(
			&[OffenceDetails {
				offender: (11, Staking::eras_stakers(active_era(), 11)),
				reporters: vec![],
			}],
			&[Perbill::from_percent(60)],
		);

		// The validator got slashed 10% more.
		assert_eq!(Balances::free_balance(11), 400);
	})
}

#[test]
fn garbage_collection_after_slashing() {
	// ensures that `SlashingSpans` and `SpanSlash` of an account is removed after reaping.
	ExtBuilder::default()
		.existential_deposit(2)
		.balance_factor(2)
		.build_and_execute(|| {
			assert_eq!(Balances::free_balance(11), 2000);

			on_offence_now(
				&[OffenceDetails {
					offender: (11, Staking::eras_stakers(active_era(), 11)),
					reporters: vec![],
				}],
				&[Perbill::from_percent(10)],
			);

			assert_eq!(Balances::free_balance(11), 2000 - 200);
			assert!(<Staking as crate::Store>::SlashingSpans::get(&11).is_some());
			assert_eq!(<Staking as crate::Store>::SpanSlash::get(&(11, 0)).amount_slashed(), &200);

			on_offence_now(
				&[OffenceDetails {
					offender: (11, Staking::eras_stakers(active_era(), 11)),
					reporters: vec![],
				}],
				&[Perbill::from_percent(100)],
			);

			// validator and nominator slash in era are garbage-collected by era change,
			// so we don't test those here.

			assert_eq!(Balances::free_balance(11), 2);
			assert_eq!(Balances::total_balance(&11), 2);

			let slashing_spans = <Staking as crate::Store>::SlashingSpans::get(&11).unwrap();
			assert_eq!(slashing_spans.iter().count(), 2);

			// reap_stash respects num_slashing_spans so that weight is accurate
			assert_noop!(
				Staking::reap_stash(Origin::none(), 11, 0),
				Error::<Test>::IncorrectSlashingSpans
			);
			assert_ok!(Staking::reap_stash(Origin::none(), 11, 2));

			assert!(<Staking as crate::Store>::SlashingSpans::get(&11).is_none());
			assert_eq!(<Staking as crate::Store>::SpanSlash::get(&(11, 0)).amount_slashed(), &0);
		})
}

#[test]
fn garbage_collection_on_window_pruning() {
	// ensures that `ValidatorSlashInEra` and `NominatorSlashInEra` are cleared after
	// `BondingDuration`.
	ExtBuilder::default().build_and_execute(|| {
		mock::start_active_era(1);

		assert_eq!(Balances::free_balance(11), 1000);
		let now = active_era();

		let exposure = Staking::eras_stakers(now, 11);
		assert_eq!(Balances::free_balance(101), 2000);
		let nominated_value = exposure.others.iter().find(|o| o.who == 101).unwrap().value;

		on_offence_now(
			&[OffenceDetails { offender: (11, Staking::eras_stakers(now, 11)), reporters: vec![] }],
			&[Perbill::from_percent(10)],
		);

		assert_eq!(Balances::free_balance(11), 900);
		assert_eq!(Balances::free_balance(101), 2000 - (nominated_value / 10));

		assert!(<Staking as crate::Store>::ValidatorSlashInEra::get(&now, &11).is_some());
		assert!(<Staking as crate::Store>::NominatorSlashInEra::get(&now, &101).is_some());

		// + 1 because we have to exit the bonding window.
		for era in (0..(BondingDuration::get() + 1)).map(|offset| offset + now + 1) {
			assert!(<Staking as crate::Store>::ValidatorSlashInEra::get(&now, &11).is_some());
			assert!(<Staking as crate::Store>::NominatorSlashInEra::get(&now, &101).is_some());

			mock::start_active_era(era);
		}

		assert!(<Staking as crate::Store>::ValidatorSlashInEra::get(&now, &11).is_none());
		assert!(<Staking as crate::Store>::NominatorSlashInEra::get(&now, &101).is_none());
	})
}

#[test]
fn slashing_nominators_by_span_max() {
	ExtBuilder::default().build_and_execute(|| {
		mock::start_active_era(1);
		mock::start_active_era(2);
		mock::start_active_era(3);

		assert_eq!(Balances::free_balance(11), 1000);
		assert_eq!(Balances::free_balance(21), 2000);
		assert_eq!(Balances::free_balance(101), 2000);
		assert_eq!(Staking::slashable_balance_of(&21), 1000);

		let exposure_11 = Staking::eras_stakers(active_era(), 11);
		let exposure_21 = Staking::eras_stakers(active_era(), 21);
		let nominated_value_11 = exposure_11.others.iter().find(|o| o.who == 101).unwrap().value;
		let nominated_value_21 = exposure_21.others.iter().find(|o| o.who == 101).unwrap().value;

		on_offence_in_era(
			&[OffenceDetails {
				offender: (11, Staking::eras_stakers(active_era(), 11)),
				reporters: vec![],
			}],
			&[Perbill::from_percent(10)],
			2,
		);

		assert_eq!(Balances::free_balance(11), 900);

		let slash_1_amount = Perbill::from_percent(10) * nominated_value_11;
		assert_eq!(Balances::free_balance(101), 2000 - slash_1_amount);

		let expected_spans = vec![
			slashing::SlashingSpan { index: 1, start: 4, length: None },
			slashing::SlashingSpan { index: 0, start: 0, length: Some(4) },
		];

		let get_span = |account| <Staking as crate::Store>::SlashingSpans::get(&account).unwrap();

		assert_eq!(get_span(11).iter().collect::<Vec<_>>(), expected_spans);

		assert_eq!(get_span(101).iter().collect::<Vec<_>>(), expected_spans);

		// second slash: higher era, higher value, same span.
		on_offence_in_era(
			&[OffenceDetails {
				offender: (21, Staking::eras_stakers(active_era(), 21)),
				reporters: vec![],
			}],
			&[Perbill::from_percent(30)],
			3,
		);

		// 11 was not further slashed, but 21 and 101 were.
		assert_eq!(Balances::free_balance(11), 900);
		assert_eq!(Balances::free_balance(21), 1700);

		let slash_2_amount = Perbill::from_percent(30) * nominated_value_21;
		assert!(slash_2_amount > slash_1_amount);

		// only the maximum slash in a single span is taken.
		assert_eq!(Balances::free_balance(101), 2000 - slash_2_amount);

		// third slash: in same era and on same validator as first, higher
		// in-era value, but lower slash value than slash 2.
		on_offence_in_era(
			&[OffenceDetails {
				offender: (11, Staking::eras_stakers(active_era(), 11)),
				reporters: vec![],
			}],
			&[Perbill::from_percent(20)],
			2,
		);

		// 11 was further slashed, but 21 and 101 were not.
		assert_eq!(Balances::free_balance(11), 800);
		assert_eq!(Balances::free_balance(21), 1700);

		let slash_3_amount = Perbill::from_percent(20) * nominated_value_21;
		assert!(slash_3_amount < slash_2_amount);
		assert!(slash_3_amount > slash_1_amount);

		// only the maximum slash in a single span is taken.
		assert_eq!(Balances::free_balance(101), 2000 - slash_2_amount);
	});
}

#[test]
fn slashes_are_summed_across_spans() {
	ExtBuilder::default().build_and_execute(|| {
		mock::start_active_era(1);
		mock::start_active_era(2);
		mock::start_active_era(3);

		assert_eq!(Balances::free_balance(21), 2000);
		assert_eq!(Staking::slashable_balance_of(&21), 1000);

		let get_span = |account| <Staking as crate::Store>::SlashingSpans::get(&account).unwrap();

		on_offence_now(
			&[OffenceDetails {
				offender: (21, Staking::eras_stakers(active_era(), 21)),
				reporters: vec![],
			}],
			&[Perbill::from_percent(10)],
		);

		let expected_spans = vec![
			slashing::SlashingSpan { index: 1, start: 4, length: None },
			slashing::SlashingSpan { index: 0, start: 0, length: Some(4) },
		];

		assert_eq!(get_span(21).iter().collect::<Vec<_>>(), expected_spans);
		assert_eq!(Balances::free_balance(21), 1900);

		// 21 has been force-chilled. re-signal intent to validate.
		Staking::validate(Origin::signed(20), Default::default()).unwrap();

		mock::start_active_era(4);

		assert_eq!(Staking::slashable_balance_of(&21), 900);

		on_offence_now(
			&[OffenceDetails {
				offender: (21, Staking::eras_stakers(active_era(), 21)),
				reporters: vec![],
			}],
			&[Perbill::from_percent(10)],
		);

		let expected_spans = vec![
			slashing::SlashingSpan { index: 2, start: 5, length: None },
			slashing::SlashingSpan { index: 1, start: 4, length: Some(1) },
			slashing::SlashingSpan { index: 0, start: 0, length: Some(4) },
		];

		assert_eq!(get_span(21).iter().collect::<Vec<_>>(), expected_spans);
		assert_eq!(Balances::free_balance(21), 1810);
	});
}

#[test]
fn deferred_slashes_are_deferred() {
	ExtBuilder::default().slash_defer_duration(2).build_and_execute(|| {
		mock::start_active_era(1);

		assert_eq!(Balances::free_balance(11), 1000);

		let exposure = Staking::eras_stakers(active_era(), 11);
		assert_eq!(Balances::free_balance(101), 2000);
		let nominated_value = exposure.others.iter().find(|o| o.who == 101).unwrap().value;

		on_offence_now(
			&[OffenceDetails {
				offender: (11, Staking::eras_stakers(active_era(), 11)),
				reporters: vec![],
			}],
			&[Perbill::from_percent(10)],
		);

		assert_eq!(Balances::free_balance(11), 1000);
		assert_eq!(Balances::free_balance(101), 2000);

		mock::start_active_era(2);

		assert_eq!(Balances::free_balance(11), 1000);
		assert_eq!(Balances::free_balance(101), 2000);

		mock::start_active_era(3);

		assert_eq!(Balances::free_balance(11), 1000);
		assert_eq!(Balances::free_balance(101), 2000);

		// at the start of era 4, slashes from era 1 are processed,
		// after being deferred for at least 2 full eras.
		mock::start_active_era(4);

		assert_eq!(Balances::free_balance(11), 900);
		assert_eq!(Balances::free_balance(101), 2000 - (nominated_value / 10));
	})
}

#[test]
fn remove_deferred() {
	ExtBuilder::default().slash_defer_duration(2).build_and_execute(|| {
		mock::start_active_era(1);

		assert_eq!(Balances::free_balance(11), 1000);

		let exposure = Staking::eras_stakers(active_era(), 11);
		assert_eq!(Balances::free_balance(101), 2000);
		let nominated_value = exposure.others.iter().find(|o| o.who == 101).unwrap().value;

		on_offence_now(
			&[OffenceDetails { offender: (11, exposure.clone()), reporters: vec![] }],
			&[Perbill::from_percent(10)],
		);

		assert_eq!(Balances::free_balance(11), 1000);
		assert_eq!(Balances::free_balance(101), 2000);

		mock::start_active_era(2);

		on_offence_in_era(
			&[OffenceDetails { offender: (11, exposure.clone()), reporters: vec![] }],
			&[Perbill::from_percent(15)],
			1,
		);

		// fails if empty
		assert_noop!(
			Staking::cancel_deferred_slash(Origin::root(), 1, vec![]),
			Error::<Test>::EmptyTargets
		);

		assert_ok!(Staking::cancel_deferred_slash(Origin::root(), 1, vec![0]));

		assert_eq!(Balances::free_balance(11), 1000);
		assert_eq!(Balances::free_balance(101), 2000);

		mock::start_active_era(3);

		assert_eq!(Balances::free_balance(11), 1000);
		assert_eq!(Balances::free_balance(101), 2000);

		// at the start of era 4, slashes from era 1 are processed,
		// after being deferred for at least 2 full eras.
		mock::start_active_era(4);

		// the first slash for 10% was cancelled, so no effect.
		assert_eq!(Balances::free_balance(11), 1000);
		assert_eq!(Balances::free_balance(101), 2000);

		mock::start_active_era(5);

		let slash_10 = Perbill::from_percent(10);
		let slash_15 = Perbill::from_percent(15);
		let initial_slash = slash_10 * nominated_value;

		let total_slash = slash_15 * nominated_value;
		let actual_slash = total_slash - initial_slash;

		// 5% slash (15 - 10) processed now.
		assert_eq!(Balances::free_balance(11), 950);
		assert_eq!(Balances::free_balance(101), 2000 - actual_slash);
	})
}

#[test]
fn remove_multi_deferred() {
	ExtBuilder::default().slash_defer_duration(2).build_and_execute(|| {
		mock::start_active_era(1);

		assert_eq!(Balances::free_balance(11), 1000);

		let exposure = Staking::eras_stakers(active_era(), 11);
		assert_eq!(Balances::free_balance(101), 2000);

		on_offence_now(
			&[OffenceDetails { offender: (11, exposure.clone()), reporters: vec![] }],
			&[Perbill::from_percent(10)],
		);

		on_offence_now(
			&[OffenceDetails {
				offender: (21, Staking::eras_stakers(active_era(), 21)),
				reporters: vec![],
			}],
			&[Perbill::from_percent(10)],
		);

		on_offence_now(
			&[OffenceDetails { offender: (11, exposure.clone()), reporters: vec![] }],
			&[Perbill::from_percent(25)],
		);

		on_offence_now(
			&[OffenceDetails { offender: (42, exposure.clone()), reporters: vec![] }],
			&[Perbill::from_percent(25)],
		);

		on_offence_now(
			&[OffenceDetails { offender: (69, exposure.clone()), reporters: vec![] }],
			&[Perbill::from_percent(25)],
		);

		assert_eq!(<Staking as Store>::UnappliedSlashes::get(&1).len(), 5);

		// fails if list is not sorted
		assert_noop!(
			Staking::cancel_deferred_slash(Origin::root(), 1, vec![2, 0, 4]),
			Error::<Test>::NotSortedAndUnique
		);
		// fails if list is not unique
		assert_noop!(
			Staking::cancel_deferred_slash(Origin::root(), 1, vec![0, 2, 2]),
			Error::<Test>::NotSortedAndUnique
		);
		// fails if bad index
		assert_noop!(
			Staking::cancel_deferred_slash(Origin::root(), 1, vec![1, 2, 3, 4, 5]),
			Error::<Test>::InvalidSlashIndex
		);

		assert_ok!(Staking::cancel_deferred_slash(Origin::root(), 1, vec![0, 2, 4]));

		let slashes = <Staking as Store>::UnappliedSlashes::get(&1);
		assert_eq!(slashes.len(), 2);
		assert_eq!(slashes[0].validator, 21);
		assert_eq!(slashes[1].validator, 42);
	})
}

#[test]
fn slash_kicks_validators_not_nominators_and_disables_nominator_for_kicked_validator() {
	ExtBuilder::default().build_and_execute(|| {
		mock::start_active_era(1);
		assert_eq_uvec!(Session::validators(), vec![11, 21]);

		// pre-slash balance
		assert_eq!(Balances::free_balance(11), 1000);
		assert_eq!(Balances::free_balance(101), 2000);

		// 11 and 21 both have the support of 100
		let exposure_11 = Staking::eras_stakers(active_era(), &11);
		let exposure_21 = Staking::eras_stakers(active_era(), &21);

		assert_eq!(exposure_11.total, 1000 + 125);
		assert_eq!(exposure_21.total, 1000 + 375);

		on_offence_now(
			&[OffenceDetails { offender: (11, exposure_11.clone()), reporters: vec![] }],
			&[Perbill::from_percent(10)],
		);

		// post-slash balance
		let nominator_slash_amount_11 = 125 / 10;
		assert_eq!(Balances::free_balance(11), 900);
		assert_eq!(Balances::free_balance(101), 2000 - nominator_slash_amount_11);

		// This is the best way to check that the validator was chilled; `get` will
		// return default value.
		for (stash, _) in <Staking as Store>::Validators::iter() {
			assert!(stash != 11);
		}

		let nominations = <Staking as Store>::Nominators::get(&101).unwrap();

		// and make sure that the vote will be ignored even if the validator
		// re-registers.
		let last_slash = <Staking as Store>::SlashingSpans::get(&11).unwrap().last_nonzero_slash();
		assert!(nominations.submitted_in < last_slash);

		// actually re-bond the slashed validator
		assert_ok!(Staking::validate(Origin::signed(10), Default::default()));

		mock::start_active_era(2);
		let exposure_11 = Staking::eras_stakers(active_era(), &11);
		let exposure_21 = Staking::eras_stakers(active_era(), &21);

		// 10 is re-elected, but without the support of 100
		assert_eq!(exposure_11.total, 900);

		// 20 is re-elected, with the (almost) entire support of 100
		assert_eq!(exposure_21.total, 1000 + 500 - nominator_slash_amount_11);
	});
}

#[test]
fn claim_reward_at_the_last_era_and_no_double_claim_and_invalid_claim() {
	// should check that:
	// * rewards get paid until history_depth for both validators and nominators
	// * an invalid era to claim doesn't update last_reward
	// * double claim of one era fails
	ExtBuilder::default().nominate(true).build_and_execute(|| {
		// Consumed weight for all payout_stakers dispatches that fail
		let err_weight = weights::SubstrateWeight::<Test>::payout_stakers_alive_staked(0);

		let init_balance_10 = Balances::total_balance(&10);
		let init_balance_100 = Balances::total_balance(&100);

		let part_for_10 = Perbill::from_rational::<u32>(1000, 1125);
		let part_for_100 = Perbill::from_rational::<u32>(125, 1125);

		// Check state
		Payee::<Test>::insert(11, RewardDestination::Controller);
		Payee::<Test>::insert(101, RewardDestination::Controller);

		<Pallet<Test>>::reward_by_ids(vec![(11, 1)]);
		// Compute total payout now for whole duration as other parameter won't change
		let total_payout_0 = current_total_payout_for_duration(reward_time_per_era());

		mock::start_active_era(1);

		<Pallet<Test>>::reward_by_ids(vec![(11, 1)]);
		// Change total issuance in order to modify total payout
		let _ = Balances::deposit_creating(&999, 1_000_000_000);
		// Compute total payout now for whole duration as other parameter won't change
		let total_payout_1 = current_total_payout_for_duration(reward_time_per_era());
		assert!(total_payout_1 != total_payout_0);

		mock::start_active_era(2);

		<Pallet<Test>>::reward_by_ids(vec![(11, 1)]);
		// Change total issuance in order to modify total payout
		let _ = Balances::deposit_creating(&999, 1_000_000_000);
		// Compute total payout now for whole duration as other parameter won't change
		let total_payout_2 = current_total_payout_for_duration(reward_time_per_era());
		assert!(total_payout_2 != total_payout_0);
		assert!(total_payout_2 != total_payout_1);

		mock::start_active_era(Staking::history_depth() + 1);

		let active_era = active_era();

		// This is the latest planned era in staking, not the active era
		let current_era = Staking::current_era().unwrap();

		// Last kept is 1:
		assert!(current_era - Staking::history_depth() == 1);
		assert_noop!(
			Staking::payout_stakers(Origin::signed(1337), 11, 0),
			// Fail: Era out of history
			Error::<Test>::InvalidEraToReward.with_weight(err_weight)
		);
		assert_ok!(Staking::payout_stakers(Origin::signed(1337), 11, 1));
		assert_ok!(Staking::payout_stakers(Origin::signed(1337), 11, 2));
		assert_noop!(
			Staking::payout_stakers(Origin::signed(1337), 11, 2),
			// Fail: Double claim
			Error::<Test>::AlreadyClaimed.with_weight(err_weight)
		);
		assert_noop!(
			Staking::payout_stakers(Origin::signed(1337), 11, active_era),
			// Fail: Era not finished yet
			Error::<Test>::InvalidEraToReward.with_weight(err_weight)
		);

		// Era 0 can't be rewarded anymore and current era can't be rewarded yet
		// only era 1 and 2 can be rewarded.

		assert_eq!(
			Balances::total_balance(&10),
			init_balance_10 + part_for_10 * (total_payout_1 + total_payout_2),
		);
		assert_eq!(
			Balances::total_balance(&100),
			init_balance_100 + part_for_100 * (total_payout_1 + total_payout_2),
		);
	});
}

#[test]
fn zero_slash_keeps_nominators() {
	ExtBuilder::default().build_and_execute(|| {
		mock::start_active_era(1);

		assert_eq!(Balances::free_balance(11), 1000);

		let exposure = Staking::eras_stakers(active_era(), 11);
		assert_eq!(Balances::free_balance(101), 2000);

		on_offence_now(
			&[OffenceDetails { offender: (11, exposure.clone()), reporters: vec![] }],
			&[Perbill::from_percent(0)],
		);

		assert_eq!(Balances::free_balance(11), 1000);
		assert_eq!(Balances::free_balance(101), 2000);

		// This is the best way to check that the validator was chilled; `get` will
		// return default value.
		for (stash, _) in <Staking as Store>::Validators::iter() {
			assert!(stash != 11);
		}

		let nominations = <Staking as Store>::Nominators::get(&101).unwrap();

		// and make sure that the vote will not be ignored, because the slash was
		// zero.
		let last_slash = <Staking as Store>::SlashingSpans::get(&11).unwrap().last_nonzero_slash();
		assert!(nominations.submitted_in >= last_slash);
	});
}

#[test]
fn six_session_delay() {
	ExtBuilder::default().initialize_first_session(false).build_and_execute(|| {
		use pallet_session::SessionManager;

		let val_set = Session::validators();
		let init_session = Session::current_index();
		let init_active_era = active_era();

		// pallet-session is delaying session by one, thus the next session to plan is +2.
		assert_eq!(<Staking as SessionManager<_>>::new_session(init_session + 2), None);
		assert_eq!(
			<Staking as SessionManager<_>>::new_session(init_session + 3),
			Some(val_set.clone())
		);
		assert_eq!(<Staking as SessionManager<_>>::new_session(init_session + 4), None);
		assert_eq!(<Staking as SessionManager<_>>::new_session(init_session + 5), None);
		assert_eq!(
			<Staking as SessionManager<_>>::new_session(init_session + 6),
			Some(val_set.clone())
		);

		<Staking as SessionManager<_>>::end_session(init_session);
		<Staking as SessionManager<_>>::start_session(init_session + 1);
		assert_eq!(active_era(), init_active_era);

		<Staking as SessionManager<_>>::end_session(init_session + 1);
		<Staking as SessionManager<_>>::start_session(init_session + 2);
		assert_eq!(active_era(), init_active_era);

		// Reward current era
		Staking::reward_by_ids(vec![(11, 1)]);

		// New active era is triggered here.
		<Staking as SessionManager<_>>::end_session(init_session + 2);
		<Staking as SessionManager<_>>::start_session(init_session + 3);
		assert_eq!(active_era(), init_active_era + 1);

		<Staking as SessionManager<_>>::end_session(init_session + 3);
		<Staking as SessionManager<_>>::start_session(init_session + 4);
		assert_eq!(active_era(), init_active_era + 1);

		<Staking as SessionManager<_>>::end_session(init_session + 4);
		<Staking as SessionManager<_>>::start_session(init_session + 5);
		assert_eq!(active_era(), init_active_era + 1);

		// Reward current era
		Staking::reward_by_ids(vec![(21, 2)]);

		// New active era is triggered here.
		<Staking as SessionManager<_>>::end_session(init_session + 5);
		<Staking as SessionManager<_>>::start_session(init_session + 6);
		assert_eq!(active_era(), init_active_era + 2);

		// That reward are correct
		assert_eq!(Staking::eras_reward_points(init_active_era).total, 1);
		assert_eq!(Staking::eras_reward_points(init_active_era + 1).total, 2);
	});
}

#[test]
fn test_max_nominator_rewarded_per_validator_and_cant_steal_someone_else_reward() {
	ExtBuilder::default().build_and_execute(|| {
		for i in 0..=<Test as Config>::MaxNominatorRewardedPerValidator::get() {
			let stash = 10_000 + i as AccountId;
			let controller = 20_000 + i as AccountId;
			let balance = 10_000 + i as Balance;
			Balances::make_free_balance_be(&stash, balance);
			assert_ok!(Staking::bond(
				Origin::signed(stash),
				controller,
				balance,
				RewardDestination::Stash
			));
			assert_ok!(Staking::nominate(Origin::signed(controller), vec![11]));
		}
		mock::start_active_era(1);

		<Pallet<Test>>::reward_by_ids(vec![(11, 1)]);
		// compute and ensure the reward amount is greater than zero.
		let _ = current_total_payout_for_duration(reward_time_per_era());

		mock::start_active_era(2);
		mock::make_all_reward_payment(1);

		// Assert only nominators from 1 to Max are rewarded
		for i in 0..=<Test as Config>::MaxNominatorRewardedPerValidator::get() {
			let stash = 10_000 + i as AccountId;
			let balance = 10_000 + i as Balance;
			if stash == 10_000 {
				assert!(Balances::free_balance(&stash) == balance);
			} else {
				assert!(Balances::free_balance(&stash) > balance);
			}
		}
	});
}

#[test]
fn set_history_depth_works() {
	ExtBuilder::default().build_and_execute(|| {
		mock::start_active_era(10);
		Staking::set_history_depth(Origin::root(), 20, 0).unwrap();
		assert!(<Staking as Store>::ErasTotalStake::contains_key(10 - 4));
		assert!(<Staking as Store>::ErasTotalStake::contains_key(10 - 5));
		Staking::set_history_depth(Origin::root(), 4, 0).unwrap();
		assert!(<Staking as Store>::ErasTotalStake::contains_key(10 - 4));
		assert!(!<Staking as Store>::ErasTotalStake::contains_key(10 - 5));
		Staking::set_history_depth(Origin::root(), 3, 0).unwrap();
		assert!(!<Staking as Store>::ErasTotalStake::contains_key(10 - 4));
		assert!(!<Staking as Store>::ErasTotalStake::contains_key(10 - 5));
		Staking::set_history_depth(Origin::root(), 8, 0).unwrap();
		assert!(!<Staking as Store>::ErasTotalStake::contains_key(10 - 4));
		assert!(!<Staking as Store>::ErasTotalStake::contains_key(10 - 5));
	});
}

#[test]
fn test_payout_stakers() {
	// Here we will test validator can set `max_nominators_payout` and it works.
	// We also test that `payout_extra_nominators` works.
	ExtBuilder::default().has_stakers(false).build_and_execute(|| {
		let balance = 1000;
		// Create a validator:
		bond_validator(11, 10, balance); // Default(64)

		// Create nominators, targeting stash of validators
		for i in 0..100 {
			bond_nominator(1000 + i, 100 + i, balance + i as Balance, vec![11]);
		}

		mock::start_active_era(1);
		Staking::reward_by_ids(vec![(11, 1)]);

		// compute and ensure the reward amount is greater than zero.
		let _ = current_total_payout_for_duration(reward_time_per_era());

		mock::start_active_era(2);
		assert_ok!(Staking::payout_stakers(Origin::signed(1337), 11, 1));

		// Top 64 nominators of validator 11 automatically paid out, including the validator
		// Validator payout goes to controller.
		assert!(Balances::free_balance(&10) > balance);
		for i in 36..100 {
			assert!(Balances::free_balance(&(100 + i)) > balance + i as Balance);
		}
		// The bottom 36 do not
		for i in 0..36 {
			assert_eq!(Balances::free_balance(&(100 + i)), balance + i as Balance);
		}

		// We track rewards in `claimed_rewards` vec
		assert_eq!(
			Staking::ledger(&10),
			Some(StakingLedger {
				stash: 11,
				total: 1000,
				active: 1000,
				unlocking: vec![],
				claimed_rewards: vec![1]
			})
		);

		for i in 3..16 {
			Staking::reward_by_ids(vec![(11, 1)]);

			// compute and ensure the reward amount is greater than zero.
			let _ = current_total_payout_for_duration(reward_time_per_era());

			mock::start_active_era(i);
			assert_ok!(Staking::payout_stakers(Origin::signed(1337), 11, i - 1));
		}

		// We track rewards in `claimed_rewards` vec
		assert_eq!(
			Staking::ledger(&10),
			Some(StakingLedger {
				stash: 11,
				total: 1000,
				active: 1000,
				unlocking: vec![],
				claimed_rewards: (1..=14).collect()
			})
		);

		for i in 16..100 {
			Staking::reward_by_ids(vec![(11, 1)]);
			// compute and ensure the reward amount is greater than zero.
			let _ = current_total_payout_for_duration(reward_time_per_era());
			mock::start_active_era(i);
		}

		// We clean it up as history passes
		assert_ok!(Staking::payout_stakers(Origin::signed(1337), 11, 15));
		assert_ok!(Staking::payout_stakers(Origin::signed(1337), 11, 98));
		assert_eq!(
			Staking::ledger(&10),
			Some(StakingLedger {
				stash: 11,
				total: 1000,
				active: 1000,
				unlocking: vec![],
				claimed_rewards: vec![15, 98]
			})
		);

		// Out of order claims works.
		assert_ok!(Staking::payout_stakers(Origin::signed(1337), 11, 69));
		assert_ok!(Staking::payout_stakers(Origin::signed(1337), 11, 23));
		assert_ok!(Staking::payout_stakers(Origin::signed(1337), 11, 42));
		assert_eq!(
			Staking::ledger(&10),
			Some(StakingLedger {
				stash: 11,
				total: 1000,
				active: 1000,
				unlocking: vec![],
				claimed_rewards: vec![15, 23, 42, 69, 98]
			})
		);
	});
}

#[test]
fn payout_stakers_handles_basic_errors() {
	// Here we will test payouts handle all errors.
	ExtBuilder::default().has_stakers(false).build_and_execute(|| {
		// Consumed weight for all payout_stakers dispatches that fail
		let err_weight = weights::SubstrateWeight::<Test>::payout_stakers_alive_staked(0);

		// Same setup as the test above
		let balance = 1000;
		bond_validator(11, 10, balance); // Default(64)

		// Create nominators, targeting stash
		for i in 0..100 {
			bond_nominator(1000 + i, 100 + i, balance + i as Balance, vec![11]);
		}

		mock::start_active_era(1);
		Staking::reward_by_ids(vec![(11, 1)]);

		// compute and ensure the reward amount is greater than zero.
		let _ = current_total_payout_for_duration(reward_time_per_era());

		mock::start_active_era(2);

		// Wrong Era, too big
		assert_noop!(
			Staking::payout_stakers(Origin::signed(1337), 11, 2),
			Error::<Test>::InvalidEraToReward.with_weight(err_weight)
		);
		// Wrong Staker
		assert_noop!(
			Staking::payout_stakers(Origin::signed(1337), 10, 1),
			Error::<Test>::NotStash.with_weight(err_weight)
		);

		for i in 3..100 {
			Staking::reward_by_ids(vec![(11, 1)]);
			// compute and ensure the reward amount is greater than zero.
			let _ = current_total_payout_for_duration(reward_time_per_era());
			mock::start_active_era(i);
		}
		// We are at era 99, with history depth of 84
		// We should be able to payout era 15 through 98 (84 total eras), but not 14 or 99.
		assert_noop!(
			Staking::payout_stakers(Origin::signed(1337), 11, 14),
			Error::<Test>::InvalidEraToReward.with_weight(err_weight)
		);
		assert_noop!(
			Staking::payout_stakers(Origin::signed(1337), 11, 99),
			Error::<Test>::InvalidEraToReward.with_weight(err_weight)
		);
		assert_ok!(Staking::payout_stakers(Origin::signed(1337), 11, 15));
		assert_ok!(Staking::payout_stakers(Origin::signed(1337), 11, 98));

		// Can't claim again
		assert_noop!(
			Staking::payout_stakers(Origin::signed(1337), 11, 15),
			Error::<Test>::AlreadyClaimed.with_weight(err_weight)
		);
		assert_noop!(
			Staking::payout_stakers(Origin::signed(1337), 11, 98),
			Error::<Test>::AlreadyClaimed.with_weight(err_weight)
		);
	});
}

#[test]
fn payout_stakers_handles_weight_refund() {
	// Note: this test relies on the assumption that `payout_stakers_alive_staked` is solely used by
	// `payout_stakers` to calculate the weight of each payout op.
	ExtBuilder::default().has_stakers(false).build_and_execute(|| {
		let max_nom_rewarded = <Test as Config>::MaxNominatorRewardedPerValidator::get();
		// Make sure the configured value is meaningful for our use.
		assert!(max_nom_rewarded >= 4);
		let half_max_nom_rewarded = max_nom_rewarded / 2;
		// Sanity check our max and half max nominator quantities.
		assert!(half_max_nom_rewarded > 0);
		assert!(max_nom_rewarded > half_max_nom_rewarded);

		let max_nom_rewarded_weight =
			<Test as Config>::WeightInfo::payout_stakers_alive_staked(max_nom_rewarded);
		let half_max_nom_rewarded_weight =
			<Test as Config>::WeightInfo::payout_stakers_alive_staked(half_max_nom_rewarded);
		let zero_nom_payouts_weight = <Test as Config>::WeightInfo::payout_stakers_alive_staked(0);
		assert!(zero_nom_payouts_weight > 0);
		assert!(half_max_nom_rewarded_weight > zero_nom_payouts_weight);
		assert!(max_nom_rewarded_weight > half_max_nom_rewarded_weight);

		let balance = 1000;
		bond_validator(11, 10, balance);

		// Era 1
		start_active_era(1);

		// Reward just the validator.
		Staking::reward_by_ids(vec![(11, 1)]);

		// Add some `half_max_nom_rewarded` nominators who will start backing the validator in the
		// next era.
		for i in 0..half_max_nom_rewarded {
			bond_nominator((1000 + i).into(), (100 + i).into(), balance + i as Balance, vec![11]);
		}

		// Era 2
		start_active_era(2);

		// Collect payouts when there are no nominators
		let call = TestRuntimeCall::Staking(StakingCall::payout_stakers(11, 1));
		let info = call.get_dispatch_info();
		let result = call.dispatch(Origin::signed(20));
		assert_ok!(result);
		assert_eq!(extract_actual_weight(&result, &info), zero_nom_payouts_weight);

		// The validator is not rewarded in this era; so there will be zero payouts to claim for
		// this era.

		// Era 3
		start_active_era(3);

		// Collect payouts for an era where the validator did not receive any points.
		let call = TestRuntimeCall::Staking(StakingCall::payout_stakers(11, 2));
		let info = call.get_dispatch_info();
		let result = call.dispatch(Origin::signed(20));
		assert_ok!(result);
		assert_eq!(extract_actual_weight(&result, &info), zero_nom_payouts_weight);

		// Reward the validator and its nominators.
		Staking::reward_by_ids(vec![(11, 1)]);

		// Era 4
		start_active_era(4);

		// Collect payouts when the validator has `half_max_nom_rewarded` nominators.
		let call = TestRuntimeCall::Staking(StakingCall::payout_stakers(11, 3));
		let info = call.get_dispatch_info();
		let result = call.dispatch(Origin::signed(20));
		assert_ok!(result);
		assert_eq!(extract_actual_weight(&result, &info), half_max_nom_rewarded_weight);

		// Add enough nominators so that we are at the limit. They will be active nominators
		// in the next era.
		for i in half_max_nom_rewarded..max_nom_rewarded {
			bond_nominator((1000 + i).into(), (100 + i).into(), balance + i as Balance, vec![11]);
		}

		// Era 5
		start_active_era(5);
		// We now have `max_nom_rewarded` nominators actively nominating our validator.

		// Reward the validator so we can collect for everyone in the next era.
		Staking::reward_by_ids(vec![(11, 1)]);

		// Era 6
		start_active_era(6);

		// Collect payouts when the validator had `half_max_nom_rewarded` nominators.
		let call = TestRuntimeCall::Staking(StakingCall::payout_stakers(11, 5));
		let info = call.get_dispatch_info();
		let result = call.dispatch(Origin::signed(20));
		assert_ok!(result);
		assert_eq!(extract_actual_weight(&result, &info), max_nom_rewarded_weight);

		// Try and collect payouts for an era that has already been collected.
		let call = TestRuntimeCall::Staking(StakingCall::payout_stakers(11, 5));
		let info = call.get_dispatch_info();
		let result = call.dispatch(Origin::signed(20));
		assert!(result.is_err());
		// When there is an error the consumed weight == weight when there are 0 nominator payouts.
		assert_eq!(extract_actual_weight(&result, &info), zero_nom_payouts_weight);
	});
}

#[test]
fn bond_during_era_correctly_populates_claimed_rewards() {
	ExtBuilder::default().has_stakers(false).build_and_execute(|| {
		// Era = None
		bond_validator(9, 8, 1000);
		assert_eq!(
			Staking::ledger(&8),
			Some(StakingLedger {
				stash: 9,
				total: 1000,
				active: 1000,
				unlocking: vec![],
				claimed_rewards: vec![],
			})
		);
		mock::start_active_era(5);
		bond_validator(11, 10, 1000);
		assert_eq!(
			Staking::ledger(&10),
			Some(StakingLedger {
				stash: 11,
				total: 1000,
				active: 1000,
				unlocking: vec![],
				claimed_rewards: (0..5).collect(),
			})
		);
		mock::start_active_era(99);
		bond_validator(13, 12, 1000);
		assert_eq!(
			Staking::ledger(&12),
			Some(StakingLedger {
				stash: 13,
				total: 1000,
				active: 1000,
				unlocking: vec![],
				claimed_rewards: (15..99).collect(),
			})
		);
	});
}

#[test]
fn offences_weight_calculated_correctly() {
	ExtBuilder::default().nominate(true).build_and_execute(|| {
		// On offence with zero offenders: 4 Reads, 1 Write
		let zero_offence_weight = <Test as frame_system::Config>::DbWeight::get().reads_writes(4, 1);
		assert_eq!(Staking::on_offence(&[], &[Perbill::from_percent(50)], 0), zero_offence_weight);

		// On Offence with N offenders, Unapplied: 4 Reads, 1 Write + 4 Reads, 5 Writes
		let n_offence_unapplied_weight = <Test as frame_system::Config>::DbWeight::get().reads_writes(4, 1)
			+ <Test as frame_system::Config>::DbWeight::get().reads_writes(4, 5);

		let offenders: Vec<OffenceDetails<<Test as frame_system::Config>::AccountId, pallet_session::historical::IdentificationTuple<Test>>>
			= (1..10).map(|i|
				OffenceDetails {
					offender: (i, Staking::eras_stakers(active_era(), i)),
					reporters: vec![],
				}
			).collect();
		assert_eq!(Staking::on_offence(&offenders, &[Perbill::from_percent(50)], 0), n_offence_unapplied_weight);

		// On Offence with one offenders, Applied
		let one_offender = [
			OffenceDetails {
				offender: (11, Staking::eras_stakers(active_era(), 11)),
				reporters: vec![1],
			},
		];

		let n = 1; // Number of offenders
		let rw = 3 + 3 * n; // rw reads and writes
		let one_offence_unapplied_weight = <Test as frame_system::Config>::DbWeight::get().reads_writes(4, 1)
			+ <Test as frame_system::Config>::DbWeight::get().reads_writes(rw, rw)
			// One `slash_cost`
			+ <Test as frame_system::Config>::DbWeight::get().reads_writes(6, 5)
			// `slash_cost` * nominators (1)
			+ <Test as frame_system::Config>::DbWeight::get().reads_writes(6, 5)
			// `reward_cost` * reporters (1)
			+ <Test as frame_system::Config>::DbWeight::get().reads_writes(2, 2);

		assert_eq!(Staking::on_offence(&one_offender, &[Perbill::from_percent(50)], 0), one_offence_unapplied_weight);
	});
}

#[test]
fn payout_creates_controller() {
	ExtBuilder::default().has_stakers(false).build_and_execute(|| {
		let balance = 1000;
		// Create a validator:
		bond_validator(11, 10, balance);

		// Create a stash/controller pair
		bond_nominator(1234, 1337, 100, vec![11]);

		// kill controller
		assert_ok!(Balances::transfer(Origin::signed(1337), 1234, 100));
		assert_eq!(Balances::free_balance(1337), 0);

		mock::start_active_era(1);
		Staking::reward_by_ids(vec![(11, 1)]);
		// compute and ensure the reward amount is greater than zero.
		let _ = current_total_payout_for_duration(reward_time_per_era());
		mock::start_active_era(2);
		assert_ok!(Staking::payout_stakers(Origin::signed(1337), 11, 1));

		// Controller is created
		assert!(Balances::free_balance(1337) > 0);
	})
}

#[test]
fn payout_to_any_account_works() {
	ExtBuilder::default().has_stakers(false).build_and_execute(|| {
		let balance = 1000;
		// Create a validator:
		bond_validator(11, 10, balance); // Default(64)

		// Create a stash/controller pair
		bond_nominator(1234, 1337, 100, vec![11]);

		// Update payout location
		assert_ok!(Staking::set_payee(Origin::signed(1337), RewardDestination::Account(42)));

		// Reward Destination account doesn't exist
		assert_eq!(Balances::free_balance(42), 0);

		mock::start_active_era(1);
		Staking::reward_by_ids(vec![(11, 1)]);
		// compute and ensure the reward amount is greater than zero.
		let _ = current_total_payout_for_duration(reward_time_per_era());
		mock::start_active_era(2);
		assert_ok!(Staking::payout_stakers(Origin::signed(1337), 11, 1));

		// Payment is successful
		assert!(Balances::free_balance(42) > 0);
	})
}

#[test]
fn session_buffering_with_offset() {
	// similar to live-chains, have some offset for the first session
	ExtBuilder::default()
		.offset(2)
		.period(5)
		.session_per_era(5)
		.build_and_execute(|| {
			assert_eq!(current_era(), 0);
			assert_eq!(active_era(), 0);
			assert_eq!(Session::current_index(), 0);

			start_session(1);
			assert_eq!(current_era(), 0);
			assert_eq!(active_era(), 0);
			assert_eq!(Session::current_index(), 1);
			assert_eq!(System::block_number(), 2);

			start_session(2);
			assert_eq!(current_era(), 0);
			assert_eq!(active_era(), 0);
			assert_eq!(Session::current_index(), 2);
			assert_eq!(System::block_number(), 7);

			start_session(3);
			assert_eq!(current_era(), 0);
			assert_eq!(active_era(), 0);
			assert_eq!(Session::current_index(), 3);
			assert_eq!(System::block_number(), 12);

			// active era is lagging behind by one session, because of how session module works.
			start_session(4);
			assert_eq!(current_era(), 1);
			assert_eq!(active_era(), 0);
			assert_eq!(Session::current_index(), 4);
			assert_eq!(System::block_number(), 17);

			start_session(5);
			assert_eq!(current_era(), 1);
			assert_eq!(active_era(), 1);
			assert_eq!(Session::current_index(), 5);
			assert_eq!(System::block_number(), 22);

			// go all the way to active 2.
			start_active_era(2);
			assert_eq!(current_era(), 2);
			assert_eq!(active_era(), 2);
			assert_eq!(Session::current_index(), 10);
		});
}

#[test]
fn session_buffering_no_offset() {
	// no offset, first session starts immediately
	ExtBuilder::default()
		.offset(0)
		.period(5)
		.session_per_era(5)
		.build_and_execute(|| {
			assert_eq!(current_era(), 0);
			assert_eq!(active_era(), 0);
			assert_eq!(Session::current_index(), 0);

			start_session(1);
			assert_eq!(current_era(), 0);
			assert_eq!(active_era(), 0);
			assert_eq!(Session::current_index(), 1);
			assert_eq!(System::block_number(), 5);

			start_session(2);
			assert_eq!(current_era(), 0);
			assert_eq!(active_era(), 0);
			assert_eq!(Session::current_index(), 2);
			assert_eq!(System::block_number(), 10);

			start_session(3);
			assert_eq!(current_era(), 0);
			assert_eq!(active_era(), 0);
			assert_eq!(Session::current_index(), 3);
			assert_eq!(System::block_number(), 15);

			// active era is lagging behind by one session, because of how session module works.
			start_session(4);
			assert_eq!(current_era(), 1);
			assert_eq!(active_era(), 0);
			assert_eq!(Session::current_index(), 4);
			assert_eq!(System::block_number(), 20);

			start_session(5);
			assert_eq!(current_era(), 1);
			assert_eq!(active_era(), 1);
			assert_eq!(Session::current_index(), 5);
			assert_eq!(System::block_number(), 25);

			// go all the way to active 2.
			start_active_era(2);
			assert_eq!(current_era(), 2);
			assert_eq!(active_era(), 2);
			assert_eq!(Session::current_index(), 10);
		});
}

#[test]
fn cannot_rebond_to_lower_than_ed() {
	ExtBuilder::default()
		.existential_deposit(10)
		.balance_factor(10)
		.build_and_execute(|| {
			// initial stuff.
			assert_eq!(
				Staking::ledger(&20).unwrap(),
				StakingLedger {
					stash: 21,
					total: 10 * 1000,
					active: 10 * 1000,
					unlocking: vec![],
					claimed_rewards: vec![]
				}
			);

			// unbond all of it. must be chilled first.
			assert_ok!(Staking::chill(Origin::signed(20)));
			assert_ok!(Staking::unbond(Origin::signed(20), 10 * 1000));
			assert_eq!(
				Staking::ledger(&20).unwrap(),
				StakingLedger {
					stash: 21,
					total: 10 * 1000,
					active: 0,
					unlocking: vec![UnlockChunk { value: 10 * 1000, era: 3 }],
					claimed_rewards: vec![]
				}
			);

			// now bond a wee bit more
			assert_noop!(Staking::rebond(Origin::signed(20), 5), Error::<Test>::InsufficientBond);
		})
}

#[test]
fn cannot_bond_extra_to_lower_than_ed() {
	ExtBuilder::default()
		.existential_deposit(10)
		.balance_factor(10)
		.build_and_execute(|| {
			// initial stuff.
			assert_eq!(
				Staking::ledger(&20).unwrap(),
				StakingLedger {
					stash: 21,
					total: 10 * 1000,
					active: 10 * 1000,
					unlocking: vec![],
					claimed_rewards: vec![]
				}
			);

			// unbond all of it. must be chilled first.
			assert_ok!(Staking::chill(Origin::signed(20)));
			assert_ok!(Staking::unbond(Origin::signed(20), 10 * 1000));
			assert_eq!(
				Staking::ledger(&20).unwrap(),
				StakingLedger {
					stash: 21,
					total: 10 * 1000,
					active: 0,
					unlocking: vec![UnlockChunk { value: 10 * 1000, era: 3 }],
					claimed_rewards: vec![]
				}
			);

			// now bond a wee bit more
			assert_noop!(
				Staking::bond_extra(Origin::signed(21), 5),
				Error::<Test>::InsufficientBond,
			);
		})
}

#[test]
fn do_not_die_when_active_is_ed() {
	let ed = 10;
	ExtBuilder::default()
		.existential_deposit(ed)
		.balance_factor(ed)
		.build_and_execute(|| {
			// given
			assert_eq!(
				Staking::ledger(&20).unwrap(),
				StakingLedger {
					stash: 21,
					total: 1000 * ed,
					active: 1000 * ed,
					unlocking: vec![],
					claimed_rewards: vec![]
				}
			);

			// when unbond all of it except ed.
			assert_ok!(Staking::unbond(Origin::signed(20), 999 * ed));
			start_active_era(3);
			assert_ok!(Staking::withdraw_unbonded(Origin::signed(20), 100));

			// then
			assert_eq!(
				Staking::ledger(&20).unwrap(),
				StakingLedger {
					stash: 21,
					total: ed,
					active: ed,
					unlocking: vec![],
					claimed_rewards: vec![]
				}
			);
		})
}

#[test]
fn on_finalize_weight_is_nonzero() {
	ExtBuilder::default().build_and_execute(|| {
		let on_finalize_weight = <Test as frame_system::Config>::DbWeight::get().reads(1);
		assert!(<Staking as Hooks<u64>>::on_initialize(1) >= on_finalize_weight);
	})
}

mod election_data_provider {
	use super::*;
	use frame_election_provider_support::ElectionDataProvider;

	#[test]
	fn targets_2sec_block() {
		let mut validators = 1000;
		while <Test as Config>::WeightInfo::get_npos_targets(validators) <
			2 * frame_support::weights::constants::WEIGHT_PER_SECOND
		{
			validators += 1;
		}

		println!("Can create a snapshot of {} validators in 2sec block", validators);
	}

	#[test]
	fn voters_2sec_block() {
		// we assume a network only wants up to 1000 validators in most cases, thus having 2000
		// candidates is as high as it gets.
		let validators = 2000;
		// we assume the worse case: each validator also has a slashing span.
		let slashing_spans = validators;
		let mut nominators = 1000;

		while <Test as Config>::WeightInfo::get_npos_voters(validators, nominators, slashing_spans) <
			2 * frame_support::weights::constants::WEIGHT_PER_SECOND
		{
			nominators += 1;
		}

		println!(
			"Can create a snapshot of {} nominators [{} validators, each 1 slashing] in 2sec block",
			nominators, validators
		);
	}

	#[test]
	fn voters_include_self_vote() {
		ExtBuilder::default().nominate(false).build_and_execute(|| {
			assert!(<Validators<Test>>::iter().map(|(x, _)| x).all(|v| Staking::voters(None, 0)
				.unwrap()
				.into_iter()
				.find(|(w, _, t)| { v == *w && t[0] == *w })
				.is_some()))
		})
	}

	#[test]
	fn voters_exclude_slashed() {
		ExtBuilder::default().build_and_execute(|| {
			assert_eq!(Staking::nominators(101).unwrap().targets, vec![11, 21]);
			assert_eq!(
				<Staking as ElectionDataProvider<AccountId, BlockNumber>>::voters(None, 0)
					.unwrap()
					.iter()
					.find(|x| x.0 == 101)
					.unwrap()
					.2,
				vec![11, 21]
			);

			start_active_era(1);
			add_slash(&11);

			// 11 is gone.
			start_active_era(2);
			assert_eq!(
				<Staking as ElectionDataProvider<AccountId, BlockNumber>>::voters(None, 0)
					.unwrap()
					.iter()
					.find(|x| x.0 == 101)
					.unwrap()
					.2,
				vec![21]
			);

			// resubmit and it is back
			assert_ok!(Staking::nominate(Origin::signed(100), vec![11, 21]));
			assert_eq!(
				<Staking as ElectionDataProvider<AccountId, BlockNumber>>::voters(None, 0)
					.unwrap()
					.iter()
					.find(|x| x.0 == 101)
					.unwrap()
					.2,
				vec![11, 21]
			);
		})
	}

	#[test]
<<<<<<< HEAD
	fn can_paginate() {
		ExtBuilder::default()
			.add_staker(61, 60, 500, StakerStatus::Nominator(vec![11]))
			.add_staker(71, 70, 500, StakerStatus::Nominator(vec![11]))
			.add_staker(81, 80, 500, StakerStatus::Nominator(vec![11]))
			.add_staker(91, 90, 500, StakerStatus::Nominator(vec![11]))
			.set_status(31, StakerStatus::Idle)
			.set_status(41, StakerStatus::Idle)
			.build_and_execute(|| {
				// we shall have 2 validators and 5 nominators.
				assert_eq!(CounterForNominators::<Test>::get(), 5);
				assert_eq!(CounterForValidators::<Test>::get(), 2);

				// we have 6 voters in total, get them over two pages, each 4 max.
				assert_eq!(
					Staking::voters(Some(4), 1).unwrap().0,
					vec![
						// first come the validators and the self votes.
						(21, 1000, vec![21]),
						(11, 1000, vec![11]),
						// then come 2 of the nominators.
						(101, 500, vec![11, 21]),
						(61, 500, vec![11]),
					]
				);

				assert_eq!(LastIteratedNominator::<Test>::get(), Some(61));
				assert_eq!(
					Staking::voters(Some(4), 0).unwrap().0,
					vec![(71, 500, vec![11]), (81, 500, vec![11]), (91, 500, vec![11]),]
				);
				assert_eq!(LastIteratedNominator::<Test>::get(), None);
			});
	}

	#[test]
	fn respects_snapshot_len_limits() {
		ExtBuilder::default().build_and_execute(|| {
			// sum of all nominators who'd be voters, plus the self votes.
			assert_eq!(
				<Test as Config>::SortedListProvider::count() +
					<Validators<Test>>::iter().count() as u32,
				5
			);

			// if limits is less, but enough to get validators and self votes.
			assert_eq!(Staking::voters(Some(2), 0).unwrap().0.len(), 2);

			// if limit is equal..
			assert_eq!(Staking::voters(Some(5), 0).unwrap().0.len(), 5);

			// if limit is more.
			assert_eq!(Staking::voters(Some(55), 0).unwrap().0.len(), 5);

			// if target limit is less, then we return an error.
			assert_eq!(Staking::targets(Some(1), 0).unwrap_err(), "Target snapshot too big");
		});
=======
	fn respects_snapshot_len_limits() {
		ExtBuilder::default()
			.set_status(41, StakerStatus::Validator)
			.build_and_execute(|| {
				// sum of all nominators who'd be voters (1), plus the self-votes (4).
				assert_eq!(
					<Test as Config>::SortedListProvider::count() +
						<Validators<Test>>::iter().count() as u32,
					5
				);

				// if limits is less..
				assert_eq!(Staking::voters(Some(1)).unwrap().len(), 1);

				// if limit is equal..
				assert_eq!(Staking::voters(Some(5)).unwrap().len(), 5);

				// if limit is more.
				assert_eq!(Staking::voters(Some(55)).unwrap().len(), 5);

				// if target limit is more..
				assert_eq!(Staking::targets(Some(6)).unwrap().len(), 4);
				assert_eq!(Staking::targets(Some(4)).unwrap().len(), 4);

				// if target limit is less, then we return an error.
				assert_eq!(Staking::targets(Some(1)).unwrap_err(), "Target snapshot too big");
			});
>>>>>>> 4c65bde7
	}

	#[test]
	fn estimate_next_election_works() {
		ExtBuilder::default().session_per_era(5).period(5).build_and_execute(|| {
			// first session is always length 0.
			for b in 1..20 {
				run_to_block(b);
				assert_eq!(Staking::next_election_prediction(System::block_number()), 20);
			}

			// election
			run_to_block(20);
			assert_eq!(Staking::next_election_prediction(System::block_number()), 45);
			assert_eq!(staking_events().len(), 1);
			assert_eq!(*staking_events().last().unwrap(), Event::StakersElected);

			for b in 21..45 {
				run_to_block(b);
				assert_eq!(Staking::next_election_prediction(System::block_number()), 45);
			}

			// election
			run_to_block(45);
			assert_eq!(Staking::next_election_prediction(System::block_number()), 70);
			assert_eq!(staking_events().len(), 3);
			assert_eq!(*staking_events().last().unwrap(), Event::StakersElected);

			Staking::force_no_eras(Origin::root()).unwrap();
			assert_eq!(Staking::next_election_prediction(System::block_number()), u64::MAX);

			Staking::force_new_era_always(Origin::root()).unwrap();
			assert_eq!(Staking::next_election_prediction(System::block_number()), 45 + 5);

			Staking::force_new_era(Origin::root()).unwrap();
			assert_eq!(Staking::next_election_prediction(System::block_number()), 45 + 5);

			// Do a fail election
			MinimumValidatorCount::<Test>::put(1000);
			run_to_block(50);
			// Election: failed, next session is a new election
			assert_eq!(Staking::next_election_prediction(System::block_number()), 50 + 5);
			// The new era is still forced until a new era is planned.
			assert_eq!(ForceEra::<Test>::get(), Forcing::ForceNew);

			MinimumValidatorCount::<Test>::put(2);
			run_to_block(55);
			assert_eq!(Staking::next_election_prediction(System::block_number()), 55 + 25);
			assert_eq!(staking_events().len(), 6);
			assert_eq!(*staking_events().last().unwrap(), Event::StakersElected);
			// The new era has been planned, forcing is changed from `ForceNew` to `NotForcing`.
			assert_eq!(ForceEra::<Test>::get(), Forcing::NotForcing);
		})
	}
}

#[test]
#[should_panic]
fn count_check_works() {
	ExtBuilder::default().build_and_execute(|| {
		// We should never insert into the validators or nominators map directly as this will
		// not keep track of the count. This test should panic as we verify the count is accurate
		// after every test using the `post_checks` in `mock`.
		Validators::<Test>::insert(987654321, ValidatorPrefs::default());
		Nominators::<Test>::insert(
			987654321,
			Nominations { targets: vec![], submitted_in: Default::default(), suppressed: false },
		);
	})
}

#[test]
fn min_bond_checks_work() {
	ExtBuilder::default()
		.existential_deposit(100)
		.balance_factor(100)
		.min_nominator_bond(1_000)
		.min_validator_bond(1_500)
		.build_and_execute(|| {
			// 500 is not enough for any role
			assert_ok!(Staking::bond(Origin::signed(3), 4, 500, RewardDestination::Controller));
			assert_noop!(
				Staking::nominate(Origin::signed(4), vec![1]),
				Error::<Test>::InsufficientBond
			);
			assert_noop!(
				Staking::validate(Origin::signed(4), ValidatorPrefs::default()),
				Error::<Test>::InsufficientBond,
			);

			// 1000 is enough for nominator
			assert_ok!(Staking::bond_extra(Origin::signed(3), 500));
			assert_ok!(Staking::nominate(Origin::signed(4), vec![1]));
			assert_noop!(
				Staking::validate(Origin::signed(4), ValidatorPrefs::default()),
				Error::<Test>::InsufficientBond,
			);

			// 1500 is enough for validator
			assert_ok!(Staking::bond_extra(Origin::signed(3), 500));
			assert_ok!(Staking::nominate(Origin::signed(4), vec![1]));
			assert_ok!(Staking::validate(Origin::signed(4), ValidatorPrefs::default()));

			// Can't unbond anything as validator
			assert_noop!(Staking::unbond(Origin::signed(4), 500), Error::<Test>::InsufficientBond);

			// Once they are a nominator, they can unbond 500
			assert_ok!(Staking::nominate(Origin::signed(4), vec![1]));
			assert_ok!(Staking::unbond(Origin::signed(4), 500));
			assert_noop!(Staking::unbond(Origin::signed(4), 500), Error::<Test>::InsufficientBond);

			// Once they are chilled they can unbond everything
			assert_ok!(Staking::chill(Origin::signed(4)));
			assert_ok!(Staking::unbond(Origin::signed(4), 1000));
		})
}

#[test]
fn chill_other_works() {
	ExtBuilder::default()
		.existential_deposit(100)
		.balance_factor(100)
		.min_nominator_bond(1_000)
		.min_validator_bond(1_500)
		.build_and_execute(|| {
			let initial_validators = CounterForValidators::<Test>::get();
			let initial_nominators = CounterForNominators::<Test>::get();
			for i in 0..15 {
				let a = 4 * i;
				let b = 4 * i + 1;
				let c = 4 * i + 2;
				let d = 4 * i + 3;
				Balances::make_free_balance_be(&a, 100_000);
				Balances::make_free_balance_be(&b, 100_000);
				Balances::make_free_balance_be(&c, 100_000);
				Balances::make_free_balance_be(&d, 100_000);

				// Nominator
				assert_ok!(Staking::bond(
					Origin::signed(a),
					b,
					1000,
					RewardDestination::Controller
				));
				assert_ok!(Staking::nominate(Origin::signed(b), vec![1]));

				// Validator
				assert_ok!(Staking::bond(
					Origin::signed(c),
					d,
					1500,
					RewardDestination::Controller
				));
				assert_ok!(Staking::validate(Origin::signed(d), ValidatorPrefs::default()));
			}

			// To chill other users, we need to:
			// * Set a minimum bond amount
			// * Set a limit
			// * Set a threshold
			//
			// If any of these are missing, we do not have enough information to allow the
			// `chill_other` to succeed from one user to another.

			// Can't chill these users
			assert_noop!(
				Staking::chill_other(Origin::signed(1337), 1),
				Error::<Test>::CannotChillOther
			);
			assert_noop!(
				Staking::chill_other(Origin::signed(1337), 3),
				Error::<Test>::CannotChillOther
			);

			// Change the minimum bond... but no limits.
			assert_ok!(Staking::set_staking_limits(Origin::root(), 1_500, 2_000, None, None, None));

			// Still can't chill these users
			assert_noop!(
				Staking::chill_other(Origin::signed(1337), 1),
				Error::<Test>::CannotChillOther
			);
			assert_noop!(
				Staking::chill_other(Origin::signed(1337), 3),
				Error::<Test>::CannotChillOther
			);

			// Add limits, but no threshold
			assert_ok!(Staking::set_staking_limits(
				Origin::root(),
				1_500,
				2_000,
				Some(10),
				Some(10),
				None
			));

			// Still can't chill these users
			assert_noop!(
				Staking::chill_other(Origin::signed(1337), 1),
				Error::<Test>::CannotChillOther
			);
			assert_noop!(
				Staking::chill_other(Origin::signed(1337), 3),
				Error::<Test>::CannotChillOther
			);

			// Add threshold, but no limits
			assert_ok!(Staking::set_staking_limits(
				Origin::root(),
				1_500,
				2_000,
				None,
				None,
				Some(Percent::from_percent(0))
			));

			// Still can't chill these users
			assert_noop!(
				Staking::chill_other(Origin::signed(1337), 1),
				Error::<Test>::CannotChillOther
			);
			assert_noop!(
				Staking::chill_other(Origin::signed(1337), 3),
				Error::<Test>::CannotChillOther
			);

			// Add threshold and limits
			assert_ok!(Staking::set_staking_limits(
				Origin::root(),
				1_500,
				2_000,
				Some(10),
				Some(10),
				Some(Percent::from_percent(75))
			));

			// 16 people total because tests start with 2 active one
			assert_eq!(CounterForNominators::<Test>::get(), 15 + initial_nominators);
			assert_eq!(CounterForValidators::<Test>::get(), 15 + initial_validators);

			// Users can now be chilled down to 7 people, so we try to remove 9 of them (starting
			// with 16)
			for i in 6..15 {
				let b = 4 * i + 1;
				let d = 4 * i + 3;
				assert_ok!(Staking::chill_other(Origin::signed(1337), b));
				assert_ok!(Staking::chill_other(Origin::signed(1337), d));
			}

			// chill a nominator. Limit is not reached, not chill-able
			assert_eq!(CounterForNominators::<Test>::get(), 7);
			assert_noop!(
				Staking::chill_other(Origin::signed(1337), 1),
				Error::<Test>::CannotChillOther
			);
			// chill a validator. Limit is reached, chill-able.
			assert_eq!(CounterForValidators::<Test>::get(), 9);
			assert_ok!(Staking::chill_other(Origin::signed(1337), 3));
		})
}

#[test]
fn capped_stakers_works() {
	ExtBuilder::default().build_and_execute(|| {
		let validator_count = CounterForValidators::<Test>::get();
		assert_eq!(validator_count, 3);
		let nominator_count = CounterForNominators::<Test>::get();
		assert_eq!(nominator_count, 1);

		// Change the maximums
		let max = 10;
		assert_ok!(Staking::set_staking_limits(
			Origin::root(),
			10,
			10,
			Some(max),
			Some(max),
			Some(Percent::from_percent(0))
		));

		// can create `max - validator_count` validators
		let mut some_existing_validator = AccountId::default();
		for i in 0..max - validator_count {
			let (_, controller) = testing_utils::create_stash_controller::<Test>(
				i + 10_000_000,
				100,
				RewardDestination::Controller,
			)
			.unwrap();
			assert_ok!(Staking::validate(Origin::signed(controller), ValidatorPrefs::default()));
			some_existing_validator = controller;
		}

		// but no more
		let (_, last_validator) = testing_utils::create_stash_controller::<Test>(
			1337,
			100,
			RewardDestination::Controller,
		)
		.unwrap();

		assert_noop!(
			Staking::validate(Origin::signed(last_validator), ValidatorPrefs::default()),
			Error::<Test>::TooManyValidators,
		);

		// same with nominators
		let mut some_existing_nominator = AccountId::default();
		for i in 0..max - nominator_count {
			let (_, controller) = testing_utils::create_stash_controller::<Test>(
				i + 20_000_000,
				100,
				RewardDestination::Controller,
			)
			.unwrap();
			assert_ok!(Staking::nominate(Origin::signed(controller), vec![1]));
			some_existing_nominator = controller;
		}

		// one more is too many
		let (_, last_nominator) = testing_utils::create_stash_controller::<Test>(
			30_000_000,
			100,
			RewardDestination::Controller,
		)
		.unwrap();
		assert_noop!(
			Staking::nominate(Origin::signed(last_nominator), vec![1]),
			Error::<Test>::TooManyNominators
		);

		// Re-nominate works fine
		assert_ok!(Staking::nominate(Origin::signed(some_existing_nominator), vec![1]));
		// Re-validate works fine
		assert_ok!(Staking::validate(
			Origin::signed(some_existing_validator),
			ValidatorPrefs::default()
		));

		// No problem when we set to `None` again
		assert_ok!(Staking::set_staking_limits(Origin::root(), 10, 10, None, None, None));
		assert_ok!(Staking::nominate(Origin::signed(last_nominator), vec![1]));
		assert_ok!(Staking::validate(Origin::signed(last_validator), ValidatorPrefs::default()));
	})
}

mod sorted_list_provider {
	use super::*;
	use frame_election_provider_support::SortedListProvider;

	#[test]
	fn re_nominate_does_not_change_counters_or_list() {
		ExtBuilder::default().nominate(true).build_and_execute(|| {
			// given
			let pre_insert_nominator_count = Nominators::<Test>::iter().count() as u32;
			assert_eq!(<Test as Config>::SortedListProvider::count(), pre_insert_nominator_count);
			assert!(Nominators::<Test>::contains_key(101));
			assert_eq!(<Test as Config>::SortedListProvider::iter().collect::<Vec<_>>(), vec![101]);

			// when account 101 renominates
			assert_ok!(Staking::nominate(Origin::signed(100), vec![41]));

			// then counts don't change
			assert_eq!(<Test as Config>::SortedListProvider::count(), pre_insert_nominator_count);
			assert_eq!(Nominators::<Test>::iter().count() as u32, pre_insert_nominator_count);
			// and the list is the same
			assert_eq!(<Test as Config>::SortedListProvider::iter().collect::<Vec<_>>(), vec![101]);
		});
	}
}<|MERGE_RESOLUTION|>--- conflicted
+++ resolved
@@ -538,43 +538,21 @@
 			assert_eq!(ErasStakers::<Test>::iter_prefix_values(active_era()).count(), 2);
 			assert_eq_exposure(
 				Staking::eras_stakers(active_era(), 11),
-<<<<<<< HEAD
 				1800,
 				1000,
 				vec![
 					IndividualExposure { who: 3, value: 400 },
 					IndividualExposure { who: 1, value: 400 },
 				],
-=======
-				Exposure {
-					total: 1000 + 800,
-					own: 1000,
-					others: vec![
-						IndividualExposure { who: 1, value: 400 },
-						IndividualExposure { who: 3, value: 400 },
-					]
-				},
->>>>>>> 4c65bde7
 			);
 			assert_eq_exposure(
 				Staking::eras_stakers(active_era(), 21),
-<<<<<<< HEAD
 				1000 + 1200,
 				1000,
 				vec![
 					IndividualExposure { who: 3, value: 600 },
 					IndividualExposure { who: 1, value: 600 },
 				],
-=======
-				Exposure {
-					total: 1000 + 1200,
-					own: 1000,
-					others: vec![
-						IndividualExposure { who: 1, value: 600 },
-						IndividualExposure { who: 3, value: 600 },
-					]
-				},
->>>>>>> 4c65bde7
 			);
 
 			// the total reward for era 1
@@ -1921,15 +1899,10 @@
 
 			// winners should be 21 and 31. Otherwise this election is taking duplicates into
 			// account.
-			let supports = <Test as Config>::ElectionProvider::elect().unwrap();
+			let supports = <Test as Config>::ElectionProvider::elect(0).unwrap();
 			assert_eq!(
-<<<<<<< HEAD
-				&supports,
-				&vec![
-=======
 				supports,
 				vec![
->>>>>>> 4c65bde7
 					(21, Support { total: 1800, voters: vec![(21, 1000), (1, 400), (3, 400)] }),
 					(31, Support { total: 2200, voters: vec![(31, 1000), (1, 600), (3, 600)] })
 				],
@@ -1970,7 +1943,7 @@
 			assert_ok!(Staking::nominate(Origin::signed(4), vec![21]));
 
 			// winners should be 21 and 11.
-			let supports = <Test as Config>::ElectionProvider::elect().unwrap();
+			let supports = <Test as Config>::ElectionProvider::elect(0).unwrap();
 			assert_eq!(
 				supports,
 				vec![
@@ -3899,7 +3872,6 @@
 	}
 
 	#[test]
-<<<<<<< HEAD
 	fn can_paginate() {
 		ExtBuilder::default()
 			.add_staker(61, 60, 500, StakerStatus::Nominator(vec![11]))
@@ -3915,7 +3887,7 @@
 
 				// we have 6 voters in total, get them over two pages, each 4 max.
 				assert_eq!(
-					Staking::voters(Some(4), 1).unwrap().0,
+					Staking::voters(Some(4), 1).unwrap(),
 					vec![
 						// first come the validators and the self votes.
 						(21, 1000, vec![21]),
@@ -3928,36 +3900,14 @@
 
 				assert_eq!(LastIteratedNominator::<Test>::get(), Some(61));
 				assert_eq!(
-					Staking::voters(Some(4), 0).unwrap().0,
-					vec![(71, 500, vec![11]), (81, 500, vec![11]), (91, 500, vec![11]),]
+					Staking::voters(Some(4), 0).unwrap(),
+					vec![(71, 500, vec![11]), (81, 500, vec![11]), (91, 500, vec![11])]
 				);
 				assert_eq!(LastIteratedNominator::<Test>::get(), None);
 			});
 	}
 
 	#[test]
-	fn respects_snapshot_len_limits() {
-		ExtBuilder::default().build_and_execute(|| {
-			// sum of all nominators who'd be voters, plus the self votes.
-			assert_eq!(
-				<Test as Config>::SortedListProvider::count() +
-					<Validators<Test>>::iter().count() as u32,
-				5
-			);
-
-			// if limits is less, but enough to get validators and self votes.
-			assert_eq!(Staking::voters(Some(2), 0).unwrap().0.len(), 2);
-
-			// if limit is equal..
-			assert_eq!(Staking::voters(Some(5), 0).unwrap().0.len(), 5);
-
-			// if limit is more.
-			assert_eq!(Staking::voters(Some(55), 0).unwrap().0.len(), 5);
-
-			// if target limit is less, then we return an error.
-			assert_eq!(Staking::targets(Some(1), 0).unwrap_err(), "Target snapshot too big");
-		});
-=======
 	fn respects_snapshot_len_limits() {
 		ExtBuilder::default()
 			.set_status(41, StakerStatus::Validator)
@@ -3970,22 +3920,21 @@
 				);
 
 				// if limits is less..
-				assert_eq!(Staking::voters(Some(1)).unwrap().len(), 1);
+				assert_eq!(Staking::voters(Some(1), 0).unwrap().len(), 1);
 
 				// if limit is equal..
-				assert_eq!(Staking::voters(Some(5)).unwrap().len(), 5);
+				assert_eq!(Staking::voters(Some(5), 0).unwrap().len(), 5);
 
 				// if limit is more.
-				assert_eq!(Staking::voters(Some(55)).unwrap().len(), 5);
+				assert_eq!(Staking::voters(Some(55), 0).unwrap().len(), 5);
 
 				// if target limit is more..
-				assert_eq!(Staking::targets(Some(6)).unwrap().len(), 4);
-				assert_eq!(Staking::targets(Some(4)).unwrap().len(), 4);
+				assert_eq!(Staking::targets(Some(6), 0).unwrap().len(), 4);
+				assert_eq!(Staking::targets(Some(4), 0).unwrap().len(), 4);
 
 				// if target limit is less, then we return an error.
-				assert_eq!(Staking::targets(Some(1)).unwrap_err(), "Target snapshot too big");
+				assert_eq!(Staking::targets(Some(1), 0).unwrap_err(), "Target snapshot too big");
 			});
->>>>>>> 4c65bde7
 	}
 
 	#[test]
