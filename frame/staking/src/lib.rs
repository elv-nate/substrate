// This file is part of Substrate.

// Copyright (C) 2017-2021 Parity Technologies (UK) Ltd.
// SPDX-License-Identifier: Apache-2.0

// Licensed under the Apache License, Version 2.0 (the "License");
// you may not use this file except in compliance with the License.
// You may obtain a copy of the License at
//
// 	http://www.apache.org/licenses/LICENSE-2.0
//
// Unless required by applicable law or agreed to in writing, software
// distributed under the License is distributed on an "AS IS" BASIS,
// WITHOUT WARRANTIES OR CONDITIONS OF ANY KIND, either express or implied.
// See the License for the specific language governing permissions and
// limitations under the License.

//! # Staking Pallet
//!
//! The Staking pallet is used to manage funds at stake by network maintainers.
//!
//! - [`Config`]
//! - [`Call`]
//! - [`Pallet`]
//!
//! ## Overview
//!
//! The Staking pallet is the means by which a set of network maintainers (known as _authorities_ in
//! some contexts and _validators_ in others) are chosen based upon those who voluntarily place
//! funds under deposit. Under deposit, those funds are rewarded under normal operation but are held
//! at pain of _slash_ (expropriation) should the staked maintainer be found not to be discharging
//! its duties properly.
//!
//! ### Terminology
//! <!-- Original author of paragraph: @gavofyork -->
//!
//! - Staking: The process of locking up funds for some time, placing them at risk of slashing
//!   (loss) in order to become a rewarded maintainer of the network.
//! - Validating: The process of running a node to actively maintain the network, either by
//!   producing blocks or guaranteeing finality of the chain.
//! - Nominating: The process of placing staked funds behind one or more validators in order to
//!   share in any reward, and punishment, they take.
//! - Stash account: The account holding an owner's funds used for staking.
//! - Controller account: The account that controls an owner's funds for staking.
//! - Era: A (whole) number of sessions, which is the period that the validator set (and each
//!   validator's active nominator set) is recalculated and where rewards are paid out.
//! - Slash: The punishment of a staker by reducing its funds.
//!
//! ### Goals
//! <!-- Original author of paragraph: @gavofyork -->
//!
//! The staking system in Substrate NPoS is designed to make the following possible:
//!
//! - Stake funds that are controlled by a cold wallet.
//! - Withdraw some, or deposit more, funds without interrupting the role of an entity.
//! - Switch between roles (nominator, validator, idle) with minimal overhead.
//!
//! ### Scenarios
//!
//! #### Staking
//!
//! Almost any interaction with the Staking pallet requires a process of _**bonding**_ (also known
//! as being a _staker_). To become *bonded*, a fund-holding register known as the _stash account_,
//! which holds some or all of the funds that become frozen in place as part of the staking process,
//! is paired with an active **controller** account, which issues instructions on how they shall be
//! used.
//!
//! An account pair can become bonded using the [`bond`](Call::bond) call.
//!
//! Stash accounts can change their associated controller using the
//! [`set_controller`](Call::set_controller) call.
//!
//! There are three possible roles that any staked account pair can be in: `Validator`, `Nominator`
//! and `Idle` (defined in [`StakerStatus`]). There are three
//! corresponding instructions to change between roles, namely:
//! [`validate`](Call::validate),
//! [`nominate`](Call::nominate), and [`chill`](Call::chill).
//!
//! #### Validating
//!
//! A **validator** takes the role of either validating blocks or ensuring their finality,
//! maintaining the veracity of the network. A validator should avoid both any sort of malicious
//! misbehavior and going offline. Bonded accounts that state interest in being a validator do NOT
//! get immediately chosen as a validator. Instead, they are declared as a _candidate_ and they
//! _might_ get elected at the _next era_ as a validator. The result of the election is determined
//! by nominators and their votes.
//!
//! An account can become a validator candidate via the
//! [`validate`](Call::validate) call.
//!
//! #### Nomination
//!
//! A **nominator** does not take any _direct_ role in maintaining the network, instead, it votes on
//! a set of validators  to be elected. Once interest in nomination is stated by an account, it
//! takes effect at the next election round. The funds in the nominator's stash account indicate the
//! _weight_ of its vote. Both the rewards and any punishment that a validator earns are shared
//! between the validator and its nominators. This rule incentivizes the nominators to NOT vote for
//! the misbehaving/offline validators as much as possible, simply because the nominators will also
//! lose funds if they vote poorly.
//!
//! An account can become a nominator via the [`nominate`](Call::nominate) call.
//!
//! #### Voting
//!
//! Staking is closely related to elections; actual validators are chosen from among all potential
//! validators via election by the potential validators and nominators. To reduce use of the phrase
//! "potential validators and nominators", we often use the term **voters**, who are simply
//! the union of potential validators and nominators.
//!
//! #### Rewards and Slash
//!
//! The **reward and slashing** procedure is the core of the Staking pallet, attempting to _embrace
//! valid behavior_ while _punishing any misbehavior or lack of availability_.
//!
//! Rewards must be claimed for each era before it gets too old by `$HISTORY_DEPTH` using the
//! `payout_stakers` call. Any account can call `payout_stakers`, which pays the reward to the
//! validator as well as its nominators. Only the [`Config::MaxNominatorRewardedPerValidator`]
//! biggest stakers can claim their reward. This is to limit the i/o cost to mutate storage for each
//! nominator's account.
//!
//! Slashing can occur at any point in time, once misbehavior is reported. Once slashing is
//! determined, a value is deducted from the balance of the validator and all the nominators who
//! voted for this validator (values are deducted from the _stash_ account of the slashed entity).
//!
//! Slashing logic is further described in the documentation of the `slashing` pallet.
//!
//! Similar to slashing, rewards are also shared among a validator and its associated nominators.
//! Yet, the reward funds are not always transferred to the stash account and can be configured. See
//! [Reward Calculation](#reward-calculation) for more details.
//!
//! #### Chilling
//!
//! Finally, any of the roles above can choose to step back temporarily and just chill for a while.
//! This means that if they are a nominator, they will not be considered as voters anymore and if
//! they are validators, they will no longer be a candidate for the next election.
//!
//! An account can step back via the [`chill`](Call::chill) call.
//!
//! ### Session managing
//!
//! The pallet implement the trait `SessionManager`. Which is the only API to query new validator
//! set and allowing these validator set to be rewarded once their era is ended.
//!
//! ## Interface
//!
//! ### Dispatchable Functions
//!
//! The dispatchable functions of the Staking pallet enable the steps needed for entities to accept
//! and change their role, alongside some helper functions to get/set the metadata of the pallet.
//!
//! ### Public Functions
//!
//! The Staking pallet contains many public storage items and (im)mutable functions.
//!
//! ## Usage
//!
//! ### Example: Rewarding a validator by id.
//!
//! ```
//! use frame_support::{decl_module, dispatch};
//! use frame_system::ensure_signed;
//! use pallet_staking::{self as staking};
//!
//! pub trait Config: staking::Config {}
//!
//! decl_module! {
//!     pub struct Module<T: Config> for enum Call where origin: T::Origin {
//!         /// Reward a validator.
//!         #[weight = 0]
//!         pub fn reward_myself(origin) -> dispatch::DispatchResult {
//!             let reported = ensure_signed(origin)?;
//!             <staking::Pallet<T>>::reward_by_ids(vec![(reported, 10)]);
//!             Ok(())
//!         }
//!     }
//! }
//! # fn main() { }
//! ```
//!
//! ## Implementation Details
//!
//! ### Era payout
//!
//! The era payout is computed using yearly inflation curve defined at
//! [`Config::EraPayout`] as such:
//!
//! ```nocompile
//! staker_payout = yearly_inflation(npos_token_staked / total_tokens) * total_tokens / era_per_year
//! ```
//! This payout is used to reward stakers as defined in next section
//!
//! ```nocompile
//! remaining_payout = max_yearly_inflation * total_tokens / era_per_year - staker_payout
//! ```
//! The remaining reward is send to the configurable end-point
//! [`Config::RewardRemainder`].
//!
//! ### Reward Calculation
//!
//! Validators and nominators are rewarded at the end of each era. The total reward of an era is
//! calculated using the era duration and the staking rate (the total amount of tokens staked by
//! nominators and validators, divided by the total token supply). It aims to incentivize toward a
//! defined staking rate. The full specification can be found
//! [here](https://research.web3.foundation/en/latest/polkadot/Token%20Economics.html#inflation-model).
//!
//! Total reward is split among validators and their nominators depending on the number of points
//! they received during the era. Points are added to a validator using
//! [`reward_by_ids`](Pallet::reward_by_ids).
//!
//! [`Pallet`] implements
//! [`pallet_authorship::EventHandler`] to add reward
//! points to block producer and block producer of referenced uncles.
//!
//! The validator and its nominator split their reward as following:
//!
//! The validator can declare an amount, named
//! [`commission`](ValidatorPrefs::commission), that does not get shared
//! with the nominators at each reward payout through its
//! [`ValidatorPrefs`]. This value gets deducted from the total reward
//! that is paid to the validator and its nominators. The remaining portion is split among the
//! validator and all of the nominators that nominated the validator, proportional to the value
//! staked behind this validator (_i.e._ dividing the
//! [`own`](Exposure::own) or
//! [`others`](Exposure::others) by
//! [`total`](Exposure::total) in [`Exposure`]).
//!
//! All entities who receive a reward have the option to choose their reward destination through the
//! [`Payee`] storage item (see
//! [`set_payee`](Call::set_payee)), to be one of the following:
//!
//! - Controller account, (obviously) not increasing the staked value.
//! - Stash account, not increasing the staked value.
//! - Stash account, also increasing the staked value.
//!
//! ### Additional Fund Management Operations
//!
//! Any funds already placed into stash can be the target of the following operations:
//!
//! The controller account can free a portion (or all) of the funds using the
//! [`unbond`](Call::unbond) call. Note that the funds are not immediately
//! accessible. Instead, a duration denoted by
//! [`Config::BondingDuration`] (in number of eras) must
//! pass until the funds can actually be removed. Once the `BondingDuration` is over, the
//! [`withdraw_unbonded`](Call::withdraw_unbonded) call can be used to actually
//! withdraw the funds.
//!
//! Note that there is a limitation to the number of fund-chunks that can be scheduled to be
//! unlocked in the future via [`unbond`](Call::unbond). In case this maximum
//! (`MAX_UNLOCKING_CHUNKS`) is reached, the bonded account _must_ first wait until a successful
//! call to `withdraw_unbonded` to remove some of the chunks.
//!
//! ### Election Algorithm
//!
//! The current election algorithm is implemented based on Phragmén. The reference implementation
//! can be found [here](https://github.com/w3f/consensus/tree/master/NPoS).
//!
//! The election algorithm, aside from electing the validators with the most stake value and votes,
//! tries to divide the nominator votes among candidates in an equal manner. To further assure this,
//! an optional post-processing can be applied that iteratively normalizes the nominator staked
//! values until the total difference among votes of a particular nominator are less than a
//! threshold.
//!
//! ## GenesisConfig
//!
//! The Staking pallet depends on the [`GenesisConfig`]. The
//! `GenesisConfig` is optional and allow to set some initial stakers.
//!
//! ## Related Modules
//!
//! - [Balances](../pallet_balances/index.html): Used to manage values at stake.
//! - [Session](../pallet_session/index.html): Used to manage sessions. Also, a list of new
//!   validators is stored in the Session pallet's `Validators` at the end of each era.

#![cfg_attr(not(feature = "std"), no_std)]

#[cfg(feature = "runtime-benchmarks")]
pub mod benchmarking;
#[cfg(any(feature = "runtime-benchmarks", test))]
pub mod testing_utils;

#[cfg(test)]
pub(crate) mod mock;
#[cfg(test)]
mod tests;

pub mod inflation;
pub mod migrations;
pub mod slashing;
pub mod weights;

mod pallet;

use codec::{Decode, Encode, HasCompact};
use frame_election_provider_support::ElectionProvider;
use frame_support::{
	traits::{Currency, Get},
	weights::Weight,
};
use scale_info::TypeInfo;
use sp_runtime::{
	curve::PiecewiseLinear,
	traits::{AtLeast32BitUnsigned, Convert, Saturating, Zero},
	Perbill, RuntimeDebug,
};
use sp_staking::{
	offence::{Offence, OffenceError, ReportOffence},
	SessionIndex,
};
use sp_std::{collections::btree_map::BTreeMap, convert::From, prelude::*};
pub use weights::WeightInfo;

pub use pallet::{pallet::*, *};

pub(crate) const LOG_TARGET: &'static str = "runtime::staking";

// syntactic sugar for logging.
#[macro_export]
macro_rules! log {
	($level:tt, $patter:expr $(, $values:expr)* $(,)?) => {
		log::$level!(
			target: crate::LOG_TARGET,
			concat!("[{:?}] 💸 ", $patter), <frame_system::Pallet<T>>::block_number() $(, $values)*
		)
	};
}

/// Counter for the number of eras that have passed.
pub type EraIndex = u32;

/// Counter for the number of "reward" points earned by a given validator.
pub type RewardPoint = u32;

/// The balance type of this pallet.
pub type BalanceOf<T> =
	<<T as Config>::Currency as Currency<<T as frame_system::Config>::AccountId>>::Balance;

type PositiveImbalanceOf<T> = <<T as Config>::Currency as Currency<
	<T as frame_system::Config>::AccountId,
>>::PositiveImbalance;
type NegativeImbalanceOf<T> = <<T as Config>::Currency as Currency<
	<T as frame_system::Config>::AccountId,
>>::NegativeImbalance;

/// The number of pages that the election provider of staking is expected to provide.
pub(crate) type PagesOf<T> = <<T as Config>::ElectionProvider as ElectionProvider<
	<T as frame_system::Config>::AccountId,
	<T as frame_system::Config>::BlockNumber,
>>::Pages;

/// Information regarding the active era (era in used in session).
#[derive(Encode, Decode, RuntimeDebug, TypeInfo)]
pub struct ActiveEraInfo {
	/// Index of era.
	pub index: EraIndex,
	/// Moment of start expressed as millisecond from `$UNIX_EPOCH`.
	///
	/// Start can be none if start hasn't been set for the era yet,
	/// Start is set on the first on_finalize of the era to guarantee usage of `Time`.
	start: Option<u64>,
}

/// Reward points of an era. Used to split era total payout between validators.
///
/// This points will be used to reward validators and their respective nominators.
#[derive(PartialEq, Encode, Decode, Default, RuntimeDebug, TypeInfo)]
pub struct EraRewardPoints<AccountId: Ord> {
	/// Total number of points. Equals the sum of reward points for each validator.
	total: RewardPoint,
	/// The reward points earned by a given validator.
	individual: BTreeMap<AccountId, RewardPoint>,
}

/// Indicates the initial status of the staker.
#[derive(RuntimeDebug, TypeInfo)]
#[cfg_attr(feature = "std", derive(serde::Serialize, serde::Deserialize))]
pub enum StakerStatus<AccountId> {
	/// Chilling.
	Idle,
	/// Declared desire in validating or already participating in it.
	Validator,
	/// Nominating for a group of other stakers.
	Nominator(Vec<AccountId>),
}

/// A destination account for payment.
#[derive(PartialEq, Eq, Copy, Clone, Encode, Decode, RuntimeDebug, TypeInfo)]
pub enum RewardDestination<AccountId> {
	/// Pay into the stash account, increasing the amount at stake accordingly.
	Staked,
	/// Pay into the stash account, not increasing the amount at stake.
	Stash,
	/// Pay into the controller account.
	Controller,
	/// Pay into a specified account.
	Account(AccountId),
	/// Receive no reward.
	None,
}

impl<AccountId> Default for RewardDestination<AccountId> {
	fn default() -> Self {
		RewardDestination::Staked
	}
}

/// Preference of what happens regarding validation.
#[derive(PartialEq, Eq, Clone, Encode, Decode, RuntimeDebug, TypeInfo)]
pub struct ValidatorPrefs {
	/// Reward that validator takes up-front; only the rest is split between themselves and
	/// nominators.
	#[codec(compact)]
	pub commission: Perbill,
	/// Whether or not this validator is accepting more nominations. If `true`, then no nominator
	/// who is not already nominating this validator may nominate them. By default, validators
	/// are accepting nominations.
	pub blocked: bool,
}

impl Default for ValidatorPrefs {
	fn default() -> Self {
		ValidatorPrefs { commission: Default::default(), blocked: false }
	}
}

/// Just a Balance/BlockNumber tuple to encode when a chunk of funds will be unlocked.
#[derive(PartialEq, Eq, Clone, Encode, Decode, RuntimeDebug, TypeInfo)]
pub struct UnlockChunk<Balance: HasCompact> {
	/// Amount of funds to be unlocked.
	#[codec(compact)]
	value: Balance,
	/// Era number at which point it'll be unlocked.
	#[codec(compact)]
	era: EraIndex,
}

/// The ledger of a (bonded) stash.
<<<<<<< HEAD
#[derive(PartialEq, Eq, Clone, Encode, Decode, RuntimeDebug)]
#[cfg_attr(feature = "runtime-benchmarks", derive(Default))]
=======
#[cfg_attr(feature = "runtime-benchmarks", derive(Default))]
#[derive(PartialEq, Eq, Clone, Encode, Decode, RuntimeDebug, TypeInfo)]
>>>>>>> 4f8e0cf6
pub struct StakingLedger<AccountId, Balance: HasCompact> {
	/// The stash account whose balance is actually locked and at stake.
	pub stash: AccountId,
	/// The total amount of the stash's balance that we are currently accounting for.
	/// It's just `active` plus all the `unlocking` balances.
	#[codec(compact)]
	pub total: Balance,
	/// The total amount of the stash's balance that will be at stake in any forthcoming
	/// rounds.
	#[codec(compact)]
	pub active: Balance,
	/// Any balance that is becoming free, which may eventually be transferred out
	/// of the stash (assuming it doesn't get slashed first).
	pub unlocking: Vec<UnlockChunk<Balance>>,
	/// List of eras for which the stakers behind a validator have claimed rewards. Only updated
	/// for validators.
	pub claimed_rewards: Vec<EraIndex>,
}

impl<AccountId, Balance: HasCompact + Copy + Saturating + AtLeast32BitUnsigned>
	StakingLedger<AccountId, Balance>
{
	/// Remove entries from `unlocking` that are sufficiently old and reduce the
	/// total by the sum of their balances.
	fn consolidate_unlocked(self, current_era: EraIndex) -> Self {
		let mut total = self.total;
		let unlocking = self
			.unlocking
			.into_iter()
			.filter(|chunk| {
				if chunk.era > current_era {
					true
				} else {
					total = total.saturating_sub(chunk.value);
					false
				}
			})
			.collect();

		Self {
			stash: self.stash,
			total,
			active: self.active,
			unlocking,
			claimed_rewards: self.claimed_rewards,
		}
	}

	/// Re-bond funds that were scheduled for unlocking.
	fn rebond(mut self, value: Balance) -> Self {
		let mut unlocking_balance: Balance = Zero::zero();

		while let Some(last) = self.unlocking.last_mut() {
			if unlocking_balance + last.value <= value {
				unlocking_balance += last.value;
				self.active += last.value;
				self.unlocking.pop();
			} else {
				let diff = value - unlocking_balance;

				unlocking_balance += diff;
				self.active += diff;
				last.value -= diff;
			}

			if unlocking_balance >= value {
				break
			}
		}

		self
	}
}

impl<AccountId, Balance> StakingLedger<AccountId, Balance>
where
	Balance: AtLeast32BitUnsigned + Saturating + Copy,
{
	/// Slash the validator for a given amount of balance. This can grow the value
	/// of the slash in the case that the validator has less than `minimum_balance`
	/// active funds. Returns the amount of funds actually slashed.
	///
	/// Slashes from `active` funds first, and then `unlocking`, starting with the
	/// chunks that are closest to unlocking.
	fn slash(&mut self, mut value: Balance, minimum_balance: Balance) -> Balance {
		let pre_total = self.total;
		let total = &mut self.total;
		let active = &mut self.active;

		let slash_out_of =
			|total_remaining: &mut Balance, target: &mut Balance, value: &mut Balance| {
				let mut slash_from_target = (*value).min(*target);

				if !slash_from_target.is_zero() {
					*target -= slash_from_target;

					// Don't leave a dust balance in the staking system.
					if *target <= minimum_balance {
						slash_from_target += *target;
						*value += sp_std::mem::replace(target, Zero::zero());
					}

					*total_remaining = total_remaining.saturating_sub(slash_from_target);
					*value -= slash_from_target;
				}
			};

		slash_out_of(total, active, &mut value);

		let i = self
			.unlocking
			.iter_mut()
			.map(|chunk| {
				slash_out_of(total, &mut chunk.value, &mut value);
				chunk.value
			})
			.take_while(|value| value.is_zero()) // Take all fully-consumed chunks out.
			.count();

		// Kill all drained chunks.
		let _ = self.unlocking.drain(..i);

		pre_total.saturating_sub(*total)
	}
}

/// A record of the nominations made by a specific account.
#[derive(PartialEq, Eq, Clone, Encode, Decode, RuntimeDebug, TypeInfo)]
pub struct Nominations<AccountId> {
	/// The targets of nomination.
	pub targets: Vec<AccountId>,
	/// The era the nominations were submitted.
	///
	/// Except for initial nominations which are considered submitted at era 0.
	pub submitted_in: EraIndex,
	/// Whether the nominations have been suppressed. This can happen due to slashing of the
	/// validators, or other events that might invalidate the nomination.
	///
	/// NOTE: this for future proofing and is thus far not used.
	pub suppressed: bool,
}

/// The amount of exposure (to slashing) than an individual nominator has.
#[derive(PartialEq, Eq, PartialOrd, Ord, Clone, Encode, Decode, RuntimeDebug, TypeInfo)]
pub struct IndividualExposure<AccountId, Balance: HasCompact> {
	/// The stash account of the nominator in question.
	pub who: AccountId,
	/// Amount of funds exposed.
	#[codec(compact)]
	pub value: Balance,
}

/// A snapshot of the stake backing a single validator in the system.
#[derive(
	PartialEq, Eq, PartialOrd, Ord, Clone, Encode, Decode, Default, RuntimeDebug, TypeInfo,
)]
pub struct Exposure<AccountId, Balance: HasCompact> {
	/// The total balance backing this validator.
	#[codec(compact)]
	pub total: Balance,
	/// The validator's own stash that is exposed.
	#[codec(compact)]
	pub own: Balance,
	/// The portions of nominators stashes that are exposed.
	pub others: Vec<IndividualExposure<AccountId, Balance>>,
}

/// A pending slash record. The value of the slash has been computed but not applied yet,
/// rather deferred for several eras.
#[derive(Encode, Decode, Default, RuntimeDebug, TypeInfo)]
pub struct UnappliedSlash<AccountId, Balance: HasCompact> {
	/// The stash ID of the offending validator.
	validator: AccountId,
	/// The validator's own slash.
	own: Balance,
	/// All other slashed stakers and amounts.
	others: Vec<(AccountId, Balance)>,
	/// Reporters of the offence; bounty payout recipients.
	reporters: Vec<AccountId>,
	/// The amount of payout.
	payout: Balance,
}

/// Means for interacting with a specialized version of the `session` trait.
///
/// This is needed because `Staking` sets the `ValidatorIdOf` of the `pallet_session::Config`
pub trait SessionInterface<AccountId>: frame_system::Config {
	/// Disable a given validator by stash ID.
	///
	/// Returns `true` if new era should be forced at the end of this session.
	/// This allows preventing a situation where there is too many validators
	/// disabled and block production stalls.
	fn disable_validator(validator: &AccountId) -> Result<bool, ()>;
	/// Get the validators from session.
	fn validators() -> Vec<AccountId>;
	/// Prune historical session tries up to but not including the given index.
	fn prune_historical_up_to(up_to: SessionIndex);
}

impl<T: Config> SessionInterface<<T as frame_system::Config>::AccountId> for T
where
	T: pallet_session::Config<ValidatorId = <T as frame_system::Config>::AccountId>,
	T: pallet_session::historical::Config<
		FullIdentification = Exposure<<T as frame_system::Config>::AccountId, BalanceOf<T>>,
		FullIdentificationOf = ExposureOf<T>,
	>,
	T::SessionHandler: pallet_session::SessionHandler<<T as frame_system::Config>::AccountId>,
	T::SessionManager: pallet_session::SessionManager<<T as frame_system::Config>::AccountId>,
	T::ValidatorIdOf: Convert<
		<T as frame_system::Config>::AccountId,
		Option<<T as frame_system::Config>::AccountId>,
	>,
{
	fn disable_validator(validator: &<T as frame_system::Config>::AccountId) -> Result<bool, ()> {
		<pallet_session::Pallet<T>>::disable(validator)
	}

	fn validators() -> Vec<<T as frame_system::Config>::AccountId> {
		<pallet_session::Pallet<T>>::validators()
	}

	fn prune_historical_up_to(up_to: SessionIndex) {
		<pallet_session::historical::Pallet<T>>::prune_up_to(up_to);
	}
}

/// Handler for determining how much of a balance should be paid out on the current era.
pub trait EraPayout<Balance> {
	/// Determine the payout for this era.
	///
	/// Returns the amount to be paid to stakers in this era, as well as whatever else should be
	/// paid out ("the rest").
	fn era_payout(
		total_staked: Balance,
		total_issuance: Balance,
		era_duration_millis: u64,
	) -> (Balance, Balance);
}

impl<Balance: Default> EraPayout<Balance> for () {
	fn era_payout(
		_total_staked: Balance,
		_total_issuance: Balance,
		_era_duration_millis: u64,
	) -> (Balance, Balance) {
		(Default::default(), Default::default())
	}
}

/// Adaptor to turn a `PiecewiseLinear` curve definition into an `EraPayout` impl, used for
/// backwards compatibility.
pub struct ConvertCurve<T>(sp_std::marker::PhantomData<T>);
impl<Balance: AtLeast32BitUnsigned + Clone, T: Get<&'static PiecewiseLinear<'static>>>
	EraPayout<Balance> for ConvertCurve<T>
{
	fn era_payout(
		total_staked: Balance,
		total_issuance: Balance,
		era_duration_millis: u64,
	) -> (Balance, Balance) {
		let (validator_payout, max_payout) = inflation::compute_total_payout(
			&T::get(),
			total_staked,
			total_issuance,
			// Duration of era; more than u64::MAX is rewarded as u64::MAX.
			era_duration_millis,
		);
		let rest = max_payout.saturating_sub(validator_payout.clone());
		(validator_payout, rest)
	}
}

/// Mode of era-forcing.
#[derive(Copy, Clone, PartialEq, Eq, Encode, Decode, RuntimeDebug, TypeInfo)]
#[cfg_attr(feature = "std", derive(serde::Serialize, serde::Deserialize))]
pub enum Forcing {
	/// Not forcing anything - just let whatever happen.
	NotForcing,
	/// Force a new era, then reset to `NotForcing` as soon as it is done.
	/// Note that this will force to trigger an election until a new era is triggered, if the
	/// election failed, the next session end will trigger a new election again, until success.
	ForceNew,
	/// Avoid a new era indefinitely.
	ForceNone,
	/// Force a new era at the end of all sessions indefinitely.
	ForceAlways,
}

impl Default for Forcing {
	fn default() -> Self {
		Forcing::NotForcing
	}
}

// A value placed in storage that represents the current version of the Staking storage. This value
// is used by the `on_runtime_upgrade` logic to determine whether we run storage migration logic.
// This should match directly with the semantic versions of the Rust crate.
#[derive(Encode, Decode, Clone, Copy, PartialEq, Eq, RuntimeDebug, TypeInfo)]
enum Releases {
	V1_0_0Ancient,
	V2_0_0,
	V3_0_0,
	V4_0_0,
	V5_0_0, // blockable validators.
	V6_0_0, // removal of all storage associated with offchain phragmen.
	V7_0_0, // keep track of number of nominators / validators in map
	V8_0_0, // populate `SortedListProvider`.
}

impl Default for Releases {
	fn default() -> Self {
		Releases::V8_0_0
	}
}

/// A `Convert` implementation that finds the stash of the given controller account,
/// if any.
pub struct StashOf<T>(sp_std::marker::PhantomData<T>);

impl<T: Config> Convert<T::AccountId, Option<T::AccountId>> for StashOf<T> {
	fn convert(controller: T::AccountId) -> Option<T::AccountId> {
		<Pallet<T>>::ledger(&controller).map(|l| l.stash)
	}
}

/// A typed conversion from stash account ID to the active exposure of nominators
/// on that account.
///
/// Active exposure is the exposure of the validator set currently validating, i.e. in
/// `active_era`. It can differ from the latest planned exposure in `current_era`.
pub struct ExposureOf<T>(sp_std::marker::PhantomData<T>);

impl<T: Config> Convert<T::AccountId, Option<Exposure<T::AccountId, BalanceOf<T>>>>
	for ExposureOf<T>
{
	fn convert(validator: T::AccountId) -> Option<Exposure<T::AccountId, BalanceOf<T>>> {
		<Pallet<T>>::active_era()
			.map(|active_era| <Pallet<T>>::eras_stakers(active_era.index, &validator))
	}
}

/// Filter historical offences out and only allow those from the bonding period.
pub struct FilterHistoricalOffences<T, R> {
	_inner: sp_std::marker::PhantomData<(T, R)>,
}

impl<T, Reporter, Offender, R, O> ReportOffence<Reporter, Offender, O>
	for FilterHistoricalOffences<Pallet<T>, R>
where
	T: Config,
	R: ReportOffence<Reporter, Offender, O>,
	O: Offence<Offender>,
{
	fn report_offence(reporters: Vec<Reporter>, offence: O) -> Result<(), OffenceError> {
		// Disallow any slashing from before the current bonding period.
		let offence_session = offence.session_index();
		let bonded_eras = BondedEras::<T>::get();

		if bonded_eras.first().filter(|(_, start)| offence_session >= *start).is_some() {
			R::report_offence(reporters, offence)
		} else {
			<Pallet<T>>::deposit_event(Event::<T>::OldSlashingReportDiscarded(offence_session));
			Ok(())
		}
	}

	fn is_known_offence(offenders: &[Offender], time_slot: &O::TimeSlot) -> bool {
		R::is_known_offence(offenders, time_slot)
	}
}<|MERGE_RESOLUTION|>--- conflicted
+++ resolved
@@ -434,13 +434,8 @@
 }
 
 /// The ledger of a (bonded) stash.
-<<<<<<< HEAD
-#[derive(PartialEq, Eq, Clone, Encode, Decode, RuntimeDebug)]
-#[cfg_attr(feature = "runtime-benchmarks", derive(Default))]
-=======
 #[cfg_attr(feature = "runtime-benchmarks", derive(Default))]
 #[derive(PartialEq, Eq, Clone, Encode, Decode, RuntimeDebug, TypeInfo)]
->>>>>>> 4f8e0cf6
 pub struct StakingLedger<AccountId, Balance: HasCompact> {
 	/// The stash account whose balance is actually locked and at stake.
 	pub stash: AccountId,
