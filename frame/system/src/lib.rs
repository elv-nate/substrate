// This file is part of Substrate.

// Copyright (C) 2017-2022 Parity Technologies (UK) Ltd.
// SPDX-License-Identifier: Apache-2.0

// Licensed under the Apache License, Version 2.0 (the "License");
// you may not use this file except in compliance with the License.
// You may obtain a copy of the License at
//
// 	http://www.apache.org/licenses/LICENSE-2.0
//
// Unless required by applicable law or agreed to in writing, software
// distributed under the License is distributed on an "AS IS" BASIS,
// WITHOUT WARRANTIES OR CONDITIONS OF ANY KIND, either express or implied.
// See the License for the specific language governing permissions and
// limitations under the License.

//! # System Pallet
//!
//! The System pallet provides low-level access to core types and cross-cutting utilities.
//! It acts as the base layer for other pallets to interact with the Substrate framework components.
//!
//! - [`Config`]
//!
//! ## Overview
//!
//! The System pallet defines the core data types used in a Substrate runtime.
//! It also provides several utility functions (see [`Pallet`]) for other FRAME pallets.
//!
//! In addition, it manages the storage items for extrinsics data, indexes, event records, and
//! digest items, among other things that support the execution of the current block.
//!
//! It also handles low-level tasks like depositing logs, basic set up and take down of
//! temporary storage entries, and access to previous block hashes.
//!
//! ## Interface
//!
//! ### Dispatchable Functions
//!
//! The System pallet does not implement any dispatchable functions.
//!
//! ### Public Functions
//!
//! See the [`Pallet`] struct for details of publicly available functions.
//!
//! ### Signed Extensions
//!
//! The System pallet defines the following extensions:
//!
//!   - [`CheckWeight`]: Checks the weight and length of the block and ensure that it does not
//!     exceed the limits.
//!   - [`CheckNonce`]: Checks the nonce of the transaction. Contains a single payload of type
//!     `T::Index`.
//!   - [`CheckEra`]: Checks the era of the transaction. Contains a single payload of type `Era`.
//!   - [`CheckGenesis`]: Checks the provided genesis hash of the transaction. Must be a part of the
//!     signed payload of the transaction.
//!   - [`CheckSpecVersion`]: Checks that the runtime version is the same as the one used to sign
//!     the transaction.
//!   - [`CheckTxVersion`]: Checks that the transaction version is the same as the one used to sign
//!     the transaction.
//!
//! Lookup the runtime aggregator file (e.g. `node/runtime`) to see the full list of signed
//! extensions included in a chain.

#![cfg_attr(not(feature = "std"), no_std)]

#[cfg(feature = "std")]
use serde::Serialize;
#[cfg(feature = "runtime-benchmarks")]
use sp_runtime::traits::TrailingZeroInput;
use sp_runtime::{
	generic,
	traits::{
		self, AtLeast32Bit, AtLeast32BitUnsigned, BadOrigin, BlockNumberProvider, Bounded,
		CheckEqual, Dispatchable, Hash, Lookup, LookupError, MaybeDisplay, MaybeMallocSizeOf,
		MaybeSerializeDeserialize, Member, One, Saturating, SimpleBitOps, StaticLookup, Zero,
	},
	DispatchError, Perbill, RuntimeDebug,
};
#[cfg(any(feature = "std", test))]
use sp_std::map;
use sp_std::{fmt::Debug, marker::PhantomData, prelude::*};
use sp_version::RuntimeVersion;

use codec::{Decode, Encode, EncodeLike, FullCodec, MaxEncodedLen};
use frame_support::{
	dispatch::{
		extract_actual_pays_fee, extract_actual_weight, DispatchClass, DispatchInfo,
		DispatchResult, DispatchResultWithPostInfo, PerDispatchClass,
	},
	storage,
	traits::{
		ConstU32, Contains, EnsureOrigin, Get, HandleLifetime, OnKilledAccount, OnNewAccount,
		OriginTrait, PalletInfo, SortedMembers, StoredMap, TypedGet,
	},
	Parameter,
};
use scale_info::TypeInfo;
use sp_core::storage::well_known_keys;
use sp_weights::{RuntimeDbWeight, Weight};

#[cfg(feature = "std")]
use frame_support::traits::GenesisBuild;
#[cfg(any(feature = "std", test))]
use sp_io::TestExternalities;

pub mod limits;
#[cfg(test)]
pub(crate) mod mock;
pub mod offchain;

mod extensions;
#[cfg(feature = "std")]
pub mod mocking;
#[cfg(test)]
mod tests;
pub mod weights;

pub mod migrations;

pub use extensions::{
	check_genesis::CheckGenesis, check_mortality::CheckMortality,
	check_non_zero_sender::CheckNonZeroSender, check_nonce::CheckNonce,
	check_spec_version::CheckSpecVersion, check_tx_version::CheckTxVersion,
	check_weight::CheckWeight,
};
// Backward compatible re-export.
pub use extensions::check_mortality::CheckMortality as CheckEra;
pub use frame_support::dispatch::RawOrigin;
pub use weights::WeightInfo;

/// Compute the trie root of a list of extrinsics.
///
/// The merkle proof is using the same trie as runtime state with
/// `state_version` 0.
pub fn extrinsics_root<H: Hash, E: codec::Encode>(extrinsics: &[E]) -> H::Output {
	extrinsics_data_root::<H>(extrinsics.iter().map(codec::Encode::encode).collect())
}

/// Compute the trie root of a list of extrinsics.
///
/// The merkle proof is using the same trie as runtime state with
/// `state_version` 0.
pub fn extrinsics_data_root<H: Hash>(xts: Vec<Vec<u8>>) -> H::Output {
	H::ordered_trie_root(xts, sp_core::storage::StateVersion::V0)
}

/// An object to track the currently used extrinsic weight in a block.
pub type ConsumedWeight = PerDispatchClass<Weight>;

pub use pallet::*;

/// Do something when we should be setting the code.
pub trait SetCode<T: Config> {
	/// Set the code to the given blob.
	fn set_code(code: Vec<u8>) -> DispatchResult;
}

impl<T: Config> SetCode<T> for () {
	fn set_code(code: Vec<u8>) -> DispatchResult {
		<Pallet<T>>::update_code_in_storage(&code)?;
		Ok(())
	}
}

/// Numeric limits over the ability to add a consumer ref using `inc_consumers`.
pub trait ConsumerLimits {
	/// The number of consumers over which `inc_consumers` will cease to work.
	fn max_consumers() -> RefCount;
	/// The maximum number of additional consumers expected to be over be added at once using
	/// `inc_consumers_without_limit`.
	///
	/// Note: This is not enforced and it's up to the chain's author to ensure this reflects the
	/// actual situation.
	fn max_overflow() -> RefCount;
}

impl<const Z: u32> ConsumerLimits for ConstU32<Z> {
	fn max_consumers() -> RefCount {
		Z
	}
	fn max_overflow() -> RefCount {
		Z
	}
}

impl<MaxNormal: Get<u32>, MaxOverflow: Get<u32>> ConsumerLimits for (MaxNormal, MaxOverflow) {
	fn max_consumers() -> RefCount {
		MaxNormal::get()
	}
	fn max_overflow() -> RefCount {
		MaxOverflow::get()
	}
}

#[frame_support::pallet]
pub mod pallet {
	use crate::{self as frame_system, pallet_prelude::*, *};
	use frame_support::pallet_prelude::*;
	use sp_runtime::DispatchErrorWithPostInfo;

	/// System configuration trait. Implemented by runtime.
	#[pallet::config]
	#[pallet::disable_frame_system_supertrait_check]
	pub trait Config: 'static + Eq + Clone {
		/// The basic call filter to use in Origin. All origins are built with this filter as base,
		/// except Root.
		type BaseCallFilter: Contains<Self::RuntimeCall>;

		/// Block & extrinsics weights: base values and limits.
		#[pallet::constant]
		type BlockWeights: Get<limits::BlockWeights>;

		/// The maximum length of a block (in bytes).
		#[pallet::constant]
		type BlockLength: Get<limits::BlockLength>;

		/// The `Origin` type used by dispatchable calls.
		type Origin: Into<Result<RawOrigin<Self::AccountId>, Self::Origin>>
			+ From<RawOrigin<Self::AccountId>>
			+ Clone
			+ OriginTrait<Call = Self::RuntimeCall>;

<<<<<<< HEAD
		/// The aggregated `Call` type.
		type Call: Parameter + Dispatchable<Origin = Self::Origin> + Debug + From<Call<Self>>;
=======
		/// The aggregated `RuntimeCall` type.
		type RuntimeCall: Dispatchable + Debug;
>>>>>>> 23bb5a62

		/// Account index (aka nonce) type. This stores the number of previous transactions
		/// associated with a sender account.
		type Index: Parameter
			+ Member
			+ MaybeSerializeDeserialize
			+ Debug
			+ Default
			+ MaybeDisplay
			+ AtLeast32Bit
			+ Copy
			+ MaxEncodedLen;

		/// The block number type used by the runtime.
		type BlockNumber: Parameter
			+ Member
			+ MaybeSerializeDeserialize
			+ Debug
			+ MaybeDisplay
			+ AtLeast32BitUnsigned
			+ Default
			+ Bounded
			+ Copy
			+ sp_std::hash::Hash
			+ sp_std::str::FromStr
			+ MaybeMallocSizeOf
			+ MaxEncodedLen
			+ TypeInfo;

		/// The output of the `Hashing` function.
		type Hash: Parameter
			+ Member
			+ MaybeSerializeDeserialize
			+ Debug
			+ MaybeDisplay
			+ SimpleBitOps
			+ Ord
			+ Default
			+ Copy
			+ CheckEqual
			+ sp_std::hash::Hash
			+ AsRef<[u8]>
			+ AsMut<[u8]>
			+ MaybeMallocSizeOf
			+ MaxEncodedLen;

		/// The hashing system (algorithm) being used in the runtime (e.g. Blake2).
		type Hashing: Hash<Output = Self::Hash> + TypeInfo;

		/// The user account identifier type for the runtime.
		type AccountId: Parameter
			+ Member
			+ MaybeSerializeDeserialize
			+ Debug
			+ MaybeDisplay
			+ Ord
			+ MaxEncodedLen;

		/// Converting trait to take a source type and convert to `AccountId`.
		///
		/// Used to define the type and conversion mechanism for referencing accounts in
		/// transactions. It's perfectly reasonable for this to be an identity conversion (with the
		/// source type being `AccountId`), but other pallets (e.g. Indices pallet) may provide more
		/// functional/efficient alternatives.
		type Lookup: StaticLookup<Target = Self::AccountId>;

		/// The block header.
		type Header: Parameter + traits::Header<Number = Self::BlockNumber, Hash = Self::Hash>;

		/// The aggregated event type of the runtime.
		type RuntimeEvent: Parameter
			+ Member
			+ From<Event<Self>>
			+ Debug
			+ IsType<<Self as frame_system::Config>::RuntimeEvent>;

		/// Maximum number of block number to block hash mappings to keep (oldest pruned first).
		#[pallet::constant]
		type BlockHashCount: Get<Self::BlockNumber>;

		/// The weight of runtime database operations the runtime can invoke.
		#[pallet::constant]
		type DbWeight: Get<RuntimeDbWeight>;

		/// Get the chain's current version.
		#[pallet::constant]
		type Version: Get<RuntimeVersion>;

		/// Provides information about the pallet setup in the runtime.
		///
		/// Expects the `PalletInfo` type that is being generated by `construct_runtime!` in the
		/// runtime.
		///
		/// For tests it is okay to use `()` as type, however it will provide "useless" data.
		type PalletInfo: PalletInfo;

		/// Data to be associated with an account (other than nonce/transaction counter, which this
		/// pallet does regardless).
		type AccountData: Member + FullCodec + Clone + Default + TypeInfo + MaxEncodedLen;

		/// Handler for when a new account has just been created.
		type OnNewAccount: OnNewAccount<Self::AccountId>;

		/// A function that is invoked when an account has been determined to be dead.
		///
		/// All resources should be cleaned up associated with the given account.
		type OnKilledAccount: OnKilledAccount<Self::AccountId>;

		type SystemWeightInfo: WeightInfo;

		/// The designated SS58 prefix of this chain.
		///
		/// This replaces the "ss58Format" property declared in the chain spec. Reason is
		/// that the runtime should know about the prefix in order to make use of it as
		/// an identifier of the chain.
		#[pallet::constant]
		type SS58Prefix: Get<u16>;

		/// What to do if the runtime wants to change the code to something new.
		///
		/// The default (`()`) implementation is responsible for setting the correct storage
		/// entry and emitting corresponding event and log item. (see
		/// [`Pallet::update_code_in_storage`]).
		/// It's unlikely that this needs to be customized, unless you are writing a parachain using
		/// `Cumulus`, where the actual code change is deferred.
		type OnSetCode: SetCode<Self>;

		/// The maximum number of consumers allowed on a single account.
		type MaxConsumers: ConsumerLimits;
	}

	#[pallet::pallet]
	#[pallet::generate_store(pub (super) trait Store)]
	pub struct Pallet<T>(_);

	#[pallet::hooks]
	impl<T: Config> Hooks<BlockNumberFor<T>> for Pallet<T> {
		fn integrity_test() {
			T::BlockWeights::get().validate().expect("The weights are invalid.");
		}
	}

	#[pallet::call]
	impl<T: Config> Pallet<T> {
		/// A dispatch that will fill the block weight up to the given ratio.
		// TODO: This should only be available for testing, rather than in general usage, but
		// that's not possible at present (since it's within the pallet macro).
		#[pallet::weight(*_ratio * T::BlockWeights::get().max_block)]
		pub fn fill_block(origin: OriginFor<T>, _ratio: Perbill) -> DispatchResultWithPostInfo {
			match ensure_root(origin) {
				Ok(_) => Ok(().into()),
				Err(_) => {
					// roughly same as a 4 byte remark since perbill is u32.
					Err(DispatchErrorWithPostInfo {
						post_info: Some(T::SystemWeightInfo::remark(4u32)).into(),
						error: DispatchError::BadOrigin,
					})
				},
			}
		}

		/// Make some on-chain remark.
		///
		/// # <weight>
		/// - `O(1)`
		/// # </weight>
		#[pallet::weight(T::SystemWeightInfo::remark(_remark.len() as u32))]
		pub fn remark(origin: OriginFor<T>, _remark: Vec<u8>) -> DispatchResultWithPostInfo {
			ensure_signed_or_root(origin)?;
			Ok(().into())
		}

		/// Set the number of pages in the WebAssembly environment's heap.
		#[pallet::weight((T::SystemWeightInfo::set_heap_pages(), DispatchClass::Operational))]
		pub fn set_heap_pages(origin: OriginFor<T>, pages: u64) -> DispatchResultWithPostInfo {
			ensure_root(origin)?;
			storage::unhashed::put_raw(well_known_keys::HEAP_PAGES, &pages.encode());
			Self::deposit_log(generic::DigestItem::RuntimeEnvironmentUpdated);
			Ok(().into())
		}

		/// Set the new runtime code.
		///
		/// # <weight>
		/// - `O(C + S)` where `C` length of `code` and `S` complexity of `can_set_code`
		/// - 1 call to `can_set_code`: `O(S)` (calls `sp_io::misc::runtime_version` which is
		///   expensive).
		/// - 1 storage write (codec `O(C)`).
		/// - 1 digest item.
		/// - 1 event.
		/// The weight of this function is dependent on the runtime, but generally this is very
		/// expensive. We will treat this as a full block.
		/// # </weight>
		#[pallet::weight((T::BlockWeights::get().max_block, DispatchClass::Operational))]
		pub fn set_code(origin: OriginFor<T>, code: Vec<u8>) -> DispatchResultWithPostInfo {
			ensure_root(origin)?;
			Self::can_set_code(&code)?;
			T::OnSetCode::set_code(code)?;
			Ok(().into())
		}

		/// Set the new runtime code without doing any checks of the given `code`.
		///
		/// # <weight>
		/// - `O(C)` where `C` length of `code`
		/// - 1 storage write (codec `O(C)`).
		/// - 1 digest item.
		/// - 1 event.
		/// The weight of this function is dependent on the runtime. We will treat this as a full
		/// block. # </weight>
		#[pallet::weight((T::BlockWeights::get().max_block, DispatchClass::Operational))]
		pub fn set_code_without_checks(
			origin: OriginFor<T>,
			code: Vec<u8>,
		) -> DispatchResultWithPostInfo {
			ensure_root(origin)?;
			T::OnSetCode::set_code(code)?;
			Ok(().into())
		}

		/// Set some items of storage.
		#[pallet::weight((
			T::SystemWeightInfo::set_storage(items.len() as u32),
			DispatchClass::Operational,
		))]
		pub fn set_storage(
			origin: OriginFor<T>,
			items: Vec<KeyValue>,
		) -> DispatchResultWithPostInfo {
			ensure_root(origin)?;
			for i in &items {
				storage::unhashed::put_raw(&i.0, &i.1);
			}
			Ok(().into())
		}

		/// Kill some items from storage.
		#[pallet::weight((
			T::SystemWeightInfo::kill_storage(keys.len() as u32),
			DispatchClass::Operational,
		))]
		pub fn kill_storage(origin: OriginFor<T>, keys: Vec<Key>) -> DispatchResultWithPostInfo {
			ensure_root(origin)?;
			for key in &keys {
				storage::unhashed::kill(key);
			}
			Ok(().into())
		}

		/// Kill all storage items with a key that starts with the given prefix.
		///
		/// **NOTE:** We rely on the Root origin to provide us the number of subkeys under
		/// the prefix we are removing to accurately calculate the weight of this function.
		#[pallet::weight((
			T::SystemWeightInfo::kill_prefix(_subkeys.saturating_add(1)),
			DispatchClass::Operational,
		))]
		pub fn kill_prefix(
			origin: OriginFor<T>,
			prefix: Key,
			_subkeys: u32,
		) -> DispatchResultWithPostInfo {
			ensure_root(origin)?;
			let _ = storage::unhashed::clear_prefix(&prefix, None, None);
			Ok(().into())
		}

		/// Make some on-chain remark and emit event.
		#[pallet::weight(T::SystemWeightInfo::remark_with_event(remark.len() as u32))]
		pub fn remark_with_event(
			origin: OriginFor<T>,
			remark: Vec<u8>,
		) -> DispatchResultWithPostInfo {
			let who = ensure_signed(origin)?;
			let hash = T::Hashing::hash(&remark[..]);
			Self::deposit_event(Event::Remarked { sender: who, hash });
			Ok(().into())
		}
	}

	/// Event for the System pallet.
	#[pallet::event]
	pub enum Event<T: Config> {
		/// An extrinsic completed successfully.
		ExtrinsicSuccess { dispatch_info: DispatchInfo },
		/// An extrinsic failed.
		ExtrinsicFailed { dispatch_error: DispatchError, dispatch_info: DispatchInfo },
		/// `:code` was updated.
		CodeUpdated,
		/// A new account was created.
		NewAccount { account: T::AccountId },
		/// An account was reaped.
		KilledAccount { account: T::AccountId },
		/// On on-chain remark happened.
		Remarked { sender: T::AccountId, hash: T::Hash },
	}

	/// Error for the System pallet
	#[pallet::error]
	pub enum Error<T> {
		/// The name of specification does not match between the current runtime
		/// and the new runtime.
		InvalidSpecName,
		/// The specification version is not allowed to decrease between the current runtime
		/// and the new runtime.
		SpecVersionNeedsToIncrease,
		/// Failed to extract the runtime version from the new runtime.
		///
		/// Either calling `Core_version` or decoding `RuntimeVersion` failed.
		FailedToExtractRuntimeVersion,
		/// Suicide called when the account has non-default composite data.
		NonDefaultComposite,
		/// There is a non-zero reference count preventing the account from being purged.
		NonZeroRefCount,
		/// The origin filter prevent the call to be dispatched.
		CallFiltered,
	}

	/// Exposed trait-generic origin type.
	#[pallet::origin]
	pub type Origin<T> = RawOrigin<<T as Config>::AccountId>;

	/// The full account information for a particular account ID.
	#[pallet::storage]
	#[pallet::getter(fn account)]
	pub type Account<T: Config> = StorageMap<
		_,
		Blake2_128Concat,
		T::AccountId,
		AccountInfo<T::Index, T::AccountData>,
		ValueQuery,
	>;

	/// Total extrinsics count for the current block.
	#[pallet::storage]
	pub(super) type ExtrinsicCount<T: Config> = StorageValue<_, u32>;

	/// The current weight for the block.
	#[pallet::storage]
	#[pallet::getter(fn block_weight)]
	pub(super) type BlockWeight<T: Config> = StorageValue<_, ConsumedWeight, ValueQuery>;

	/// Total length (in bytes) for all extrinsics put together, for the current block.
	#[pallet::storage]
	pub(super) type AllExtrinsicsLen<T: Config> = StorageValue<_, u32>;

	/// Map of block numbers to block hashes.
	#[pallet::storage]
	#[pallet::getter(fn block_hash)]
	pub type BlockHash<T: Config> =
		StorageMap<_, Twox64Concat, T::BlockNumber, T::Hash, ValueQuery>;

	/// Extrinsics data for the current block (maps an extrinsic's index to its data).
	#[pallet::storage]
	#[pallet::getter(fn extrinsic_data)]
	#[pallet::unbounded]
	pub(super) type ExtrinsicData<T: Config> =
		StorageMap<_, Twox64Concat, u32, Vec<u8>, ValueQuery>;

	/// The current block number being processed. Set by `execute_block`.
	#[pallet::storage]
	#[pallet::getter(fn block_number)]
	pub(super) type Number<T: Config> = StorageValue<_, T::BlockNumber, ValueQuery>;

	/// Hash of the previous block.
	#[pallet::storage]
	#[pallet::getter(fn parent_hash)]
	pub(super) type ParentHash<T: Config> = StorageValue<_, T::Hash, ValueQuery>;

	/// Digest of the current block, also part of the block header.
	#[pallet::storage]
	#[pallet::unbounded]
	#[pallet::getter(fn digest)]
	pub(super) type Digest<T: Config> = StorageValue<_, generic::Digest, ValueQuery>;

	/// Events deposited for the current block.
	///
	/// NOTE: The item is unbound and should therefore never be read on chain.
	/// It could otherwise inflate the PoV size of a block.
	///
	/// Events have a large in-memory size. Box the events to not go out-of-memory
	/// just in case someone still reads them from within the runtime.
	#[pallet::storage]
	#[pallet::unbounded]
	pub(super) type Events<T: Config> =
		StorageValue<_, Vec<Box<EventRecord<T::RuntimeEvent, T::Hash>>>, ValueQuery>;

	/// The number of events in the `Events<T>` list.
	#[pallet::storage]
	#[pallet::getter(fn event_count)]
	pub(super) type EventCount<T: Config> = StorageValue<_, EventIndex, ValueQuery>;

	/// Mapping between a topic (represented by T::Hash) and a vector of indexes
	/// of events in the `<Events<T>>` list.
	///
	/// All topic vectors have deterministic storage locations depending on the topic. This
	/// allows light-clients to leverage the changes trie storage tracking mechanism and
	/// in case of changes fetch the list of events of interest.
	///
	/// The value has the type `(T::BlockNumber, EventIndex)` because if we used only just
	/// the `EventIndex` then in case if the topic has the same contents on the next block
	/// no notification will be triggered thus the event might be lost.
	#[pallet::storage]
	#[pallet::unbounded]
	#[pallet::getter(fn event_topics)]
	pub(super) type EventTopics<T: Config> =
		StorageMap<_, Blake2_128Concat, T::Hash, Vec<(T::BlockNumber, EventIndex)>, ValueQuery>;

	/// Stores the `spec_version` and `spec_name` of when the last runtime upgrade happened.
	#[pallet::storage]
	#[pallet::unbounded]
	pub type LastRuntimeUpgrade<T: Config> = StorageValue<_, LastRuntimeUpgradeInfo>;

	/// True if we have upgraded so that `type RefCount` is `u32`. False (default) if not.
	#[pallet::storage]
	pub(super) type UpgradedToU32RefCount<T: Config> = StorageValue<_, bool, ValueQuery>;

	/// True if we have upgraded so that AccountInfo contains three types of `RefCount`. False
	/// (default) if not.
	#[pallet::storage]
	pub(super) type UpgradedToTripleRefCount<T: Config> = StorageValue<_, bool, ValueQuery>;

	/// The execution phase of the block.
	#[pallet::storage]
	pub(super) type ExecutionPhase<T: Config> = StorageValue<_, Phase>;

	#[cfg_attr(feature = "std", derive(Default))]
	#[pallet::genesis_config]
	pub struct GenesisConfig {
		#[serde(with = "sp_core::bytes")]
		pub code: Vec<u8>,
	}

	#[pallet::genesis_build]
	impl<T: Config> GenesisBuild<T> for GenesisConfig {
		fn build(&self) {
			<BlockHash<T>>::insert::<_, T::Hash>(T::BlockNumber::zero(), hash69());
			<ParentHash<T>>::put::<T::Hash>(hash69());
			<LastRuntimeUpgrade<T>>::put(LastRuntimeUpgradeInfo::from(T::Version::get()));
			<UpgradedToU32RefCount<T>>::put(true);
			<UpgradedToTripleRefCount<T>>::put(true);

			sp_io::storage::set(well_known_keys::CODE, &self.code);
			sp_io::storage::set(well_known_keys::EXTRINSIC_INDEX, &0u32.encode());
		}
	}
}

#[cfg(feature = "std")]
impl GenesisConfig {
	/// Direct implementation of `GenesisBuild::build_storage`.
	///
	/// Kept in order not to break dependency.
	pub fn build_storage<T: Config>(&self) -> Result<sp_runtime::Storage, String> {
		<Self as GenesisBuild<T>>::build_storage(self)
	}

	/// Direct implementation of `GenesisBuild::assimilate_storage`.
	///
	/// Kept in order not to break dependency.
	pub fn assimilate_storage<T: Config>(
		&self,
		storage: &mut sp_runtime::Storage,
	) -> Result<(), String> {
		<Self as GenesisBuild<T>>::assimilate_storage(self, storage)
	}
}

pub type Key = Vec<u8>;
pub type KeyValue = (Vec<u8>, Vec<u8>);

/// A phase of a block's execution.
#[derive(Encode, Decode, RuntimeDebug, TypeInfo, MaxEncodedLen)]
#[cfg_attr(feature = "std", derive(Serialize, PartialEq, Eq, Clone))]
pub enum Phase {
	/// Applying an extrinsic.
	ApplyExtrinsic(u32),
	/// Finalizing the block.
	Finalization,
	/// Initializing the block.
	Initialization,
}

impl Default for Phase {
	fn default() -> Self {
		Self::Initialization
	}
}

/// Record of an event happening.
#[derive(Encode, Decode, RuntimeDebug, TypeInfo)]
#[cfg_attr(feature = "std", derive(Serialize, PartialEq, Eq, Clone))]
pub struct EventRecord<E: Parameter + Member, T> {
	/// The phase of the block it happened in.
	pub phase: Phase,
	/// The event itself.
	pub event: E,
	/// The list of the topics this event has.
	pub topics: Vec<T>,
}

// Create a Hash with 69 for each byte,
// only used to build genesis config.
#[cfg(feature = "std")]
fn hash69<T: AsMut<[u8]> + Default>() -> T {
	let mut h = T::default();
	h.as_mut().iter_mut().for_each(|byte| *byte = 69);
	h
}

/// This type alias represents an index of an event.
///
/// We use `u32` here because this index is used as index for `Events<T>`
/// which can't contain more than `u32::MAX` items.
type EventIndex = u32;

/// Type used to encode the number of references an account has.
pub type RefCount = u32;

/// Information of an account.
#[derive(Clone, Eq, PartialEq, Default, RuntimeDebug, Encode, Decode, TypeInfo, MaxEncodedLen)]
pub struct AccountInfo<Index, AccountData> {
	/// The number of transactions this account has sent.
	pub nonce: Index,
	/// The number of other modules that currently depend on this account's existence. The account
	/// cannot be reaped until this is zero.
	pub consumers: RefCount,
	/// The number of other modules that allow this account to exist. The account may not be reaped
	/// until this and `sufficients` are both zero.
	pub providers: RefCount,
	/// The number of modules that allow this account to exist for their own purposes only. The
	/// account may not be reaped until this and `providers` are both zero.
	pub sufficients: RefCount,
	/// The additional data that belongs to this account. Used to store the balance(s) in a lot of
	/// chains.
	pub data: AccountData,
}

/// Stores the `spec_version` and `spec_name` of when the last runtime upgrade
/// happened.
#[derive(sp_runtime::RuntimeDebug, Encode, Decode, TypeInfo)]
#[cfg_attr(feature = "std", derive(PartialEq))]
pub struct LastRuntimeUpgradeInfo {
	pub spec_version: codec::Compact<u32>,
	pub spec_name: sp_runtime::RuntimeString,
}

impl LastRuntimeUpgradeInfo {
	/// Returns if the runtime was upgraded in comparison of `self` and `current`.
	///
	/// Checks if either the `spec_version` increased or the `spec_name` changed.
	pub fn was_upgraded(&self, current: &sp_version::RuntimeVersion) -> bool {
		current.spec_version > self.spec_version.0 || current.spec_name != self.spec_name
	}
}

impl From<sp_version::RuntimeVersion> for LastRuntimeUpgradeInfo {
	fn from(version: sp_version::RuntimeVersion) -> Self {
		Self { spec_version: version.spec_version.into(), spec_name: version.spec_name }
	}
}

pub struct EnsureRoot<AccountId>(sp_std::marker::PhantomData<AccountId>);
impl<O: Into<Result<RawOrigin<AccountId>, O>> + From<RawOrigin<AccountId>>, AccountId>
	EnsureOrigin<O> for EnsureRoot<AccountId>
{
	type Success = ();
	fn try_origin(o: O) -> Result<Self::Success, O> {
		o.into().and_then(|o| match o {
			RawOrigin::Root => Ok(()),
			r => Err(O::from(r)),
		})
	}

	#[cfg(feature = "runtime-benchmarks")]
	fn try_successful_origin() -> Result<O, ()> {
		Ok(O::from(RawOrigin::Root))
	}
}

pub struct EnsureRootWithSuccess<AccountId, Success>(
	sp_std::marker::PhantomData<(AccountId, Success)>,
);
impl<
		O: Into<Result<RawOrigin<AccountId>, O>> + From<RawOrigin<AccountId>>,
		AccountId,
		Success: TypedGet,
	> EnsureOrigin<O> for EnsureRootWithSuccess<AccountId, Success>
{
	type Success = Success::Type;
	fn try_origin(o: O) -> Result<Self::Success, O> {
		o.into().and_then(|o| match o {
			RawOrigin::Root => Ok(Success::get()),
			r => Err(O::from(r)),
		})
	}

	#[cfg(feature = "runtime-benchmarks")]
	fn try_successful_origin() -> Result<O, ()> {
		Ok(O::from(RawOrigin::Root))
	}
}

pub struct EnsureSigned<AccountId>(sp_std::marker::PhantomData<AccountId>);
impl<O: Into<Result<RawOrigin<AccountId>, O>> + From<RawOrigin<AccountId>>, AccountId: Decode>
	EnsureOrigin<O> for EnsureSigned<AccountId>
{
	type Success = AccountId;
	fn try_origin(o: O) -> Result<Self::Success, O> {
		o.into().and_then(|o| match o {
			RawOrigin::Signed(who) => Ok(who),
			r => Err(O::from(r)),
		})
	}

	#[cfg(feature = "runtime-benchmarks")]
	fn try_successful_origin() -> Result<O, ()> {
		let zero_account_id =
			AccountId::decode(&mut TrailingZeroInput::zeroes()).map_err(|_| ())?;
		Ok(O::from(RawOrigin::Signed(zero_account_id)))
	}
}

pub struct EnsureSignedBy<Who, AccountId>(sp_std::marker::PhantomData<(Who, AccountId)>);
impl<
		O: Into<Result<RawOrigin<AccountId>, O>> + From<RawOrigin<AccountId>>,
		Who: SortedMembers<AccountId>,
		AccountId: PartialEq + Clone + Ord + Decode,
	> EnsureOrigin<O> for EnsureSignedBy<Who, AccountId>
{
	type Success = AccountId;
	fn try_origin(o: O) -> Result<Self::Success, O> {
		o.into().and_then(|o| match o {
			RawOrigin::Signed(ref who) if Who::contains(who) => Ok(who.clone()),
			r => Err(O::from(r)),
		})
	}

	#[cfg(feature = "runtime-benchmarks")]
	fn try_successful_origin() -> Result<O, ()> {
		let zero_account_id =
			AccountId::decode(&mut TrailingZeroInput::zeroes()).map_err(|_| ())?;
		let members = Who::sorted_members();
		let first_member = match members.get(0) {
			Some(account) => account.clone(),
			None => zero_account_id,
		};
		Ok(O::from(RawOrigin::Signed(first_member)))
	}
}

pub struct EnsureNone<AccountId>(sp_std::marker::PhantomData<AccountId>);
impl<O: Into<Result<RawOrigin<AccountId>, O>> + From<RawOrigin<AccountId>>, AccountId>
	EnsureOrigin<O> for EnsureNone<AccountId>
{
	type Success = ();
	fn try_origin(o: O) -> Result<Self::Success, O> {
		o.into().and_then(|o| match o {
			RawOrigin::None => Ok(()),
			r => Err(O::from(r)),
		})
	}

	#[cfg(feature = "runtime-benchmarks")]
	fn try_successful_origin() -> Result<O, ()> {
		Ok(O::from(RawOrigin::None))
	}
}

pub struct EnsureNever<T>(sp_std::marker::PhantomData<T>);
impl<O, T> EnsureOrigin<O> for EnsureNever<T> {
	type Success = T;
	fn try_origin(o: O) -> Result<Self::Success, O> {
		Err(o)
	}

	#[cfg(feature = "runtime-benchmarks")]
	fn try_successful_origin() -> Result<O, ()> {
		Err(())
	}
}

/// Ensure that the origin `o` represents a signed extrinsic (i.e. transaction).
/// Returns `Ok` with the account that signed the extrinsic or an `Err` otherwise.
pub fn ensure_signed<OuterOrigin, AccountId>(o: OuterOrigin) -> Result<AccountId, BadOrigin>
where
	OuterOrigin: Into<Result<RawOrigin<AccountId>, OuterOrigin>>,
{
	match o.into() {
		Ok(RawOrigin::Signed(t)) => Ok(t),
		_ => Err(BadOrigin),
	}
}

/// Ensure that the origin `o` represents either a signed extrinsic (i.e. transaction) or the root.
/// Returns `Ok` with the account that signed the extrinsic, `None` if it was root,  or an `Err`
/// otherwise.
pub fn ensure_signed_or_root<OuterOrigin, AccountId>(
	o: OuterOrigin,
) -> Result<Option<AccountId>, BadOrigin>
where
	OuterOrigin: Into<Result<RawOrigin<AccountId>, OuterOrigin>>,
{
	match o.into() {
		Ok(RawOrigin::Root) => Ok(None),
		Ok(RawOrigin::Signed(t)) => Ok(Some(t)),
		_ => Err(BadOrigin),
	}
}

/// Ensure that the origin `o` represents the root. Returns `Ok` or an `Err` otherwise.
pub fn ensure_root<OuterOrigin, AccountId>(o: OuterOrigin) -> Result<(), BadOrigin>
where
	OuterOrigin: Into<Result<RawOrigin<AccountId>, OuterOrigin>>,
{
	match o.into() {
		Ok(RawOrigin::Root) => Ok(()),
		_ => Err(BadOrigin),
	}
}

/// Ensure that the origin `o` represents an unsigned extrinsic. Returns `Ok` or an `Err` otherwise.
pub fn ensure_none<OuterOrigin, AccountId>(o: OuterOrigin) -> Result<(), BadOrigin>
where
	OuterOrigin: Into<Result<RawOrigin<AccountId>, OuterOrigin>>,
{
	match o.into() {
		Ok(RawOrigin::None) => Ok(()),
		_ => Err(BadOrigin),
	}
}

/// Reference status; can be either referenced or unreferenced.
#[derive(RuntimeDebug)]
pub enum RefStatus {
	Referenced,
	Unreferenced,
}

/// Some resultant status relevant to incrementing a provider/self-sufficient reference.
#[derive(Eq, PartialEq, RuntimeDebug)]
pub enum IncRefStatus {
	/// Account was created.
	Created,
	/// Account already existed.
	Existed,
}

/// Some resultant status relevant to decrementing a provider/self-sufficient reference.
#[derive(Eq, PartialEq, RuntimeDebug)]
pub enum DecRefStatus {
	/// Account was destroyed.
	Reaped,
	/// Account still exists.
	Exists,
}

impl<T: Config> Pallet<T> {
	pub fn account_exists(who: &T::AccountId) -> bool {
		Account::<T>::contains_key(who)
	}

	/// Write code to the storage and emit related events and digest items.
	///
	/// Note this function almost never should be used directly. It is exposed
	/// for `OnSetCode` implementations that defer actual code being written to
	/// the storage (for instance in case of parachains).
	pub fn update_code_in_storage(code: &[u8]) -> DispatchResult {
		storage::unhashed::put_raw(well_known_keys::CODE, code);
		Self::deposit_log(generic::DigestItem::RuntimeEnvironmentUpdated);
		Self::deposit_event(Event::CodeUpdated);
		Ok(())
	}

	/// Increment the reference counter on an account.
	#[deprecated = "Use `inc_consumers` instead"]
	pub fn inc_ref(who: &T::AccountId) {
		let _ = Self::inc_consumers(who);
	}

	/// Decrement the reference counter on an account. This *MUST* only be done once for every time
	/// you called `inc_consumers` on `who`.
	#[deprecated = "Use `dec_consumers` instead"]
	pub fn dec_ref(who: &T::AccountId) {
		let _ = Self::dec_consumers(who);
	}

	/// The number of outstanding references for the account `who`.
	#[deprecated = "Use `consumers` instead"]
	pub fn refs(who: &T::AccountId) -> RefCount {
		Self::consumers(who)
	}

	/// True if the account has no outstanding references.
	#[deprecated = "Use `!is_provider_required` instead"]
	pub fn allow_death(who: &T::AccountId) -> bool {
		!Self::is_provider_required(who)
	}

	/// Increment the provider reference counter on an account.
	pub fn inc_providers(who: &T::AccountId) -> IncRefStatus {
		Account::<T>::mutate(who, |a| {
			if a.providers == 0 && a.sufficients == 0 {
				// Account is being created.
				a.providers = 1;
				Self::on_created_account(who.clone(), a);
				IncRefStatus::Created
			} else {
				a.providers = a.providers.saturating_add(1);
				IncRefStatus::Existed
			}
		})
	}

	/// Decrement the provider reference counter on an account.
	///
	/// This *MUST* only be done once for every time you called `inc_providers` on `who`.
	pub fn dec_providers(who: &T::AccountId) -> Result<DecRefStatus, DispatchError> {
		Account::<T>::try_mutate_exists(who, |maybe_account| {
			if let Some(mut account) = maybe_account.take() {
				if account.providers == 0 {
					// Logic error - cannot decrement beyond zero.
					log::error!(
						target: "runtime::system",
						"Logic error: Unexpected underflow in reducing provider",
					);
					account.providers = 1;
				}
				match (account.providers, account.consumers, account.sufficients) {
					(1, 0, 0) => {
						// No providers left (and no consumers) and no sufficients. Account dead.

						Pallet::<T>::on_killed_account(who.clone());
						Ok(DecRefStatus::Reaped)
					},
					(1, c, _) if c > 0 => {
						// Cannot remove last provider if there are consumers.
						Err(DispatchError::ConsumerRemaining)
					},
					(x, _, _) => {
						// Account will continue to exist as there is either > 1 provider or
						// > 0 sufficients.
						account.providers = x - 1;
						*maybe_account = Some(account);
						Ok(DecRefStatus::Exists)
					},
				}
			} else {
				log::error!(
					target: "runtime::system",
					"Logic error: Account already dead when reducing provider",
				);
				Ok(DecRefStatus::Reaped)
			}
		})
	}

	/// Increment the self-sufficient reference counter on an account.
	pub fn inc_sufficients(who: &T::AccountId) -> IncRefStatus {
		Account::<T>::mutate(who, |a| {
			if a.providers + a.sufficients == 0 {
				// Account is being created.
				a.sufficients = 1;
				Self::on_created_account(who.clone(), a);
				IncRefStatus::Created
			} else {
				a.sufficients = a.sufficients.saturating_add(1);
				IncRefStatus::Existed
			}
		})
	}

	/// Decrement the sufficients reference counter on an account.
	///
	/// This *MUST* only be done once for every time you called `inc_sufficients` on `who`.
	pub fn dec_sufficients(who: &T::AccountId) -> DecRefStatus {
		Account::<T>::mutate_exists(who, |maybe_account| {
			if let Some(mut account) = maybe_account.take() {
				if account.sufficients == 0 {
					// Logic error - cannot decrement beyond zero.
					log::error!(
						target: "runtime::system",
						"Logic error: Unexpected underflow in reducing sufficients",
					);
				}
				match (account.sufficients, account.providers) {
					(0, 0) | (1, 0) => {
						Pallet::<T>::on_killed_account(who.clone());
						DecRefStatus::Reaped
					},
					(x, _) => {
						account.sufficients = x - 1;
						*maybe_account = Some(account);
						DecRefStatus::Exists
					},
				}
			} else {
				log::error!(
					target: "runtime::system",
					"Logic error: Account already dead when reducing provider",
				);
				DecRefStatus::Reaped
			}
		})
	}

	/// The number of outstanding provider references for the account `who`.
	pub fn providers(who: &T::AccountId) -> RefCount {
		Account::<T>::get(who).providers
	}

	/// The number of outstanding sufficient references for the account `who`.
	pub fn sufficients(who: &T::AccountId) -> RefCount {
		Account::<T>::get(who).sufficients
	}

	/// The number of outstanding provider and sufficient references for the account `who`.
	pub fn reference_count(who: &T::AccountId) -> RefCount {
		let a = Account::<T>::get(who);
		a.providers + a.sufficients
	}

	/// Increment the reference counter on an account.
	///
	/// The account `who`'s `providers` must be non-zero and the current number of consumers must
	/// be less than `MaxConsumers::max_consumers()` or this will return an error.
	pub fn inc_consumers(who: &T::AccountId) -> Result<(), DispatchError> {
		Account::<T>::try_mutate(who, |a| {
			if a.providers > 0 {
				if a.consumers < T::MaxConsumers::max_consumers() {
					a.consumers = a.consumers.saturating_add(1);
					Ok(())
				} else {
					Err(DispatchError::TooManyConsumers)
				}
			} else {
				Err(DispatchError::NoProviders)
			}
		})
	}

	/// Increment the reference counter on an account, ignoring the `MaxConsumers` limits.
	///
	/// The account `who`'s `providers` must be non-zero or this will return an error.
	pub fn inc_consumers_without_limit(who: &T::AccountId) -> Result<(), DispatchError> {
		Account::<T>::try_mutate(who, |a| {
			if a.providers > 0 {
				a.consumers = a.consumers.saturating_add(1);
				Ok(())
			} else {
				Err(DispatchError::NoProviders)
			}
		})
	}

	/// Decrement the reference counter on an account. This *MUST* only be done once for every time
	/// you called `inc_consumers` on `who`.
	pub fn dec_consumers(who: &T::AccountId) {
		Account::<T>::mutate(who, |a| {
			if a.consumers > 0 {
				a.consumers -= 1;
			} else {
				log::error!(
					target: "runtime::system",
					"Logic error: Unexpected underflow in reducing consumer",
				);
			}
		})
	}

	/// The number of outstanding references for the account `who`.
	pub fn consumers(who: &T::AccountId) -> RefCount {
		Account::<T>::get(who).consumers
	}

	/// True if the account has some outstanding consumer references.
	pub fn is_provider_required(who: &T::AccountId) -> bool {
		Account::<T>::get(who).consumers != 0
	}

	/// True if the account has no outstanding consumer references or more than one provider.
	pub fn can_dec_provider(who: &T::AccountId) -> bool {
		let a = Account::<T>::get(who);
		a.consumers == 0 || a.providers > 1
	}

	/// True if the account has at least one provider reference.
	pub fn can_inc_consumer(who: &T::AccountId) -> bool {
		let a = Account::<T>::get(who);
		a.providers > 0 && a.consumers < T::MaxConsumers::max_consumers()
	}

	/// Deposits an event into this block's event record.
	pub fn deposit_event(event: impl Into<T::RuntimeEvent>) {
		Self::deposit_event_indexed(&[], event.into());
	}

	/// Deposits an event into this block's event record adding this event
	/// to the corresponding topic indexes.
	///
	/// This will update storage entries that correspond to the specified topics.
	/// It is expected that light-clients could subscribe to this topics.
	pub fn deposit_event_indexed(topics: &[T::Hash], event: T::RuntimeEvent) {
		let block_number = Self::block_number();
		// Don't populate events on genesis.
		if block_number.is_zero() {
			return
		}

		let phase = ExecutionPhase::<T>::get().unwrap_or_default();
		let event = EventRecord { phase, event, topics: topics.to_vec() };

		// Index of the to be added event.
		let event_idx = {
			let old_event_count = EventCount::<T>::get();
			let new_event_count = match old_event_count.checked_add(1) {
				// We've reached the maximum number of events at this block, just
				// don't do anything and leave the event_count unaltered.
				None => return,
				Some(nc) => nc,
			};
			EventCount::<T>::put(new_event_count);
			old_event_count
		};

		Events::<T>::append(event);

		for topic in topics {
			<EventTopics<T>>::append(topic, &(block_number, event_idx));
		}
	}

	/// Gets the index of extrinsic that is currently executing.
	pub fn extrinsic_index() -> Option<u32> {
		storage::unhashed::get(well_known_keys::EXTRINSIC_INDEX)
	}

	/// Gets extrinsics count.
	pub fn extrinsic_count() -> u32 {
		ExtrinsicCount::<T>::get().unwrap_or_default()
	}

	pub fn all_extrinsics_len() -> u32 {
		AllExtrinsicsLen::<T>::get().unwrap_or_default()
	}

	/// Inform the system pallet of some additional weight that should be accounted for, in the
	/// current block.
	///
	/// NOTE: use with extra care; this function is made public only be used for certain pallets
	/// that need it. A runtime that does not have dynamic calls should never need this and should
	/// stick to static weights. A typical use case for this is inner calls or smart contract calls.
	/// Furthermore, it only makes sense to use this when it is presumably  _cheap_ to provide the
	/// argument `weight`; In other words, if this function is to be used to account for some
	/// unknown, user provided call's weight, it would only make sense to use it if you are sure you
	/// can rapidly compute the weight of the inner call.
	///
	/// Even more dangerous is to note that this function does NOT take any action, if the new sum
	/// of block weight is more than the block weight limit. This is what the _unchecked_.
	///
	/// Another potential use-case could be for the `on_initialize` and `on_finalize` hooks.
	pub fn register_extra_weight_unchecked(weight: Weight, class: DispatchClass) {
		BlockWeight::<T>::mutate(|current_weight| {
			current_weight.add(weight, class);
		});
	}

	/// Start the execution of a particular block.
	pub fn initialize(number: &T::BlockNumber, parent_hash: &T::Hash, digest: &generic::Digest) {
		// populate environment
		ExecutionPhase::<T>::put(Phase::Initialization);
		storage::unhashed::put(well_known_keys::EXTRINSIC_INDEX, &0u32);
		<Number<T>>::put(number);
		<Digest<T>>::put(digest);
		<ParentHash<T>>::put(parent_hash);
		<BlockHash<T>>::insert(*number - One::one(), parent_hash);

		// Remove previous block data from storage
		BlockWeight::<T>::kill();
	}

	/// Remove temporary "environment" entries in storage, compute the storage root and return the
	/// resulting header for this block.
	pub fn finalize() -> T::Header {
		log::debug!(
			target: "runtime::system",
			"[{:?}] {} extrinsics, length: {} (normal {}%, op: {}%, mandatory {}%) / normal weight:\
			 {} ({}%) op weight {} ({}%) / mandatory weight {} ({}%)",
			Self::block_number(),
			Self::extrinsic_index().unwrap_or_default(),
			Self::all_extrinsics_len(),
			sp_runtime::Percent::from_rational(
				Self::all_extrinsics_len(),
				*T::BlockLength::get().max.get(DispatchClass::Normal)
			).deconstruct(),
			sp_runtime::Percent::from_rational(
				Self::all_extrinsics_len(),
				*T::BlockLength::get().max.get(DispatchClass::Operational)
			).deconstruct(),
			sp_runtime::Percent::from_rational(
				Self::all_extrinsics_len(),
				*T::BlockLength::get().max.get(DispatchClass::Mandatory)
			).deconstruct(),
			Self::block_weight().get(DispatchClass::Normal),
			sp_runtime::Percent::from_rational(
				Self::block_weight().get(DispatchClass::Normal).ref_time(),
				T::BlockWeights::get().get(DispatchClass::Normal).max_total.unwrap_or(Bounded::max_value()).ref_time()
			).deconstruct(),
			Self::block_weight().get(DispatchClass::Operational),
			sp_runtime::Percent::from_rational(
				Self::block_weight().get(DispatchClass::Operational).ref_time(),
				T::BlockWeights::get().get(DispatchClass::Operational).max_total.unwrap_or(Bounded::max_value()).ref_time()
			).deconstruct(),
			Self::block_weight().get(DispatchClass::Mandatory),
			sp_runtime::Percent::from_rational(
				Self::block_weight().get(DispatchClass::Mandatory).ref_time(),
				T::BlockWeights::get().get(DispatchClass::Mandatory).max_total.unwrap_or(Bounded::max_value()).ref_time()
			).deconstruct(),
		);
		ExecutionPhase::<T>::kill();
		AllExtrinsicsLen::<T>::kill();

		// The following fields
		//
		// - <Events<T>>
		// - <EventCount<T>>
		// - <EventTopics<T>>
		// - <Number<T>>
		// - <ParentHash<T>>
		// - <Digest<T>>
		//
		// stay to be inspected by the client and will be cleared by `Self::initialize`.
		let number = <Number<T>>::get();
		let parent_hash = <ParentHash<T>>::get();
		let digest = <Digest<T>>::get();

		let extrinsics = (0..ExtrinsicCount::<T>::take().unwrap_or_default())
			.map(ExtrinsicData::<T>::take)
			.collect();
		let extrinsics_root = extrinsics_data_root::<T::Hashing>(extrinsics);

		// move block hash pruning window by one block
		let block_hash_count = T::BlockHashCount::get();
		let to_remove = number.saturating_sub(block_hash_count).saturating_sub(One::one());

		// keep genesis hash
		if !to_remove.is_zero() {
			<BlockHash<T>>::remove(to_remove);
		}

		let version = T::Version::get().state_version();
		let storage_root = T::Hash::decode(&mut &sp_io::storage::root(version)[..])
			.expect("Node is configured to use the same hash; qed");

		<T::Header as traits::Header>::new(
			number,
			extrinsics_root,
			storage_root,
			parent_hash,
			digest,
		)
	}

	/// Deposits a log and ensures it matches the block's log data.
	///
	/// # <weight>
	/// - `O(1)`
	/// - 1 storage write (codec `O(1)`)
	/// # </weight>
	pub fn deposit_log(item: generic::DigestItem) {
		<Digest<T>>::append(item);
	}

	/// Get the basic externalities for this pallet, useful for tests.
	#[cfg(any(feature = "std", test))]
	pub fn externalities() -> TestExternalities {
		TestExternalities::new(sp_core::storage::Storage {
			top: map![
				<BlockHash<T>>::hashed_key_for(T::BlockNumber::zero()) => [69u8; 32].encode(),
				<Number<T>>::hashed_key().to_vec() => T::BlockNumber::one().encode(),
				<ParentHash<T>>::hashed_key().to_vec() => [69u8; 32].encode()
			],
			children_default: map![],
		})
	}

	/// Get the current events deposited by the runtime.
	///
	/// NOTE: This should only be used in tests. Reading events from the runtime can have a large
	/// impact on the PoV size of a block. Users should use alternative and well bounded storage
	/// items for any behavior like this.
	#[cfg(any(feature = "std", feature = "runtime-benchmarks", test))]
	pub fn events() -> Vec<EventRecord<T::RuntimeEvent, T::Hash>> {
		// Dereferencing the events here is fine since we are not in the
		// memory-restricted runtime.
		Self::read_events_no_consensus().into_iter().map(|e| *e).collect()
	}

	/// Get the current events deposited by the runtime.
	///
	/// Should only be called if you know what you are doing and outside of the runtime block
	/// execution else it can have a large impact on the PoV size of a block.
	pub fn read_events_no_consensus() -> Vec<Box<EventRecord<T::RuntimeEvent, T::Hash>>> {
		Events::<T>::get()
	}

	/// Set the block number to something in particular. Can be used as an alternative to
	/// `initialize` for tests that don't need to bother with the other environment entries.
	#[cfg(any(feature = "std", feature = "runtime-benchmarks", test))]
	pub fn set_block_number(n: T::BlockNumber) {
		<Number<T>>::put(n);
	}

	/// Sets the index of extrinsic that is currently executing.
	#[cfg(any(feature = "std", test))]
	pub fn set_extrinsic_index(extrinsic_index: u32) {
		storage::unhashed::put(well_known_keys::EXTRINSIC_INDEX, &extrinsic_index)
	}

	/// Set the parent hash number to something in particular. Can be used as an alternative to
	/// `initialize` for tests that don't need to bother with the other environment entries.
	#[cfg(any(feature = "std", test))]
	pub fn set_parent_hash(n: T::Hash) {
		<ParentHash<T>>::put(n);
	}

	/// Set the current block weight. This should only be used in some integration tests.
	#[cfg(any(feature = "std", test))]
	pub fn set_block_consumed_resources(weight: Weight, len: usize) {
		BlockWeight::<T>::mutate(|current_weight| {
			current_weight.set(weight, DispatchClass::Normal)
		});
		AllExtrinsicsLen::<T>::put(len as u32);
	}

	/// Reset events.
	///
	/// This needs to be used in prior calling [`initialize`](Self::initialize) for each new block
	/// to clear events from previous block.
	pub fn reset_events() {
		<Events<T>>::kill();
		EventCount::<T>::kill();
		let _ = <EventTopics<T>>::clear(u32::max_value(), None);
	}

	/// Assert the given `event` exists.
	#[cfg(any(feature = "std", feature = "runtime-benchmarks", test))]
	pub fn assert_has_event(event: T::RuntimeEvent) {
		assert!(Self::events().iter().any(|record| record.event == event))
	}

	/// Assert the last event equal to the given `event`.
	#[cfg(any(feature = "std", feature = "runtime-benchmarks", test))]
	pub fn assert_last_event(event: T::RuntimeEvent) {
		assert_eq!(Self::events().last().expect("events expected").event, event);
	}

	/// Return the chain's current runtime version.
	pub fn runtime_version() -> RuntimeVersion {
		T::Version::get()
	}

	/// Retrieve the account transaction counter from storage.
	pub fn account_nonce(who: impl EncodeLike<T::AccountId>) -> T::Index {
		Account::<T>::get(who).nonce
	}

	/// Increment a particular account's nonce by 1.
	pub fn inc_account_nonce(who: impl EncodeLike<T::AccountId>) {
		Account::<T>::mutate(who, |a| a.nonce += T::Index::one());
	}

	/// Note what the extrinsic data of the current extrinsic index is.
	///
	/// This is required to be called before applying an extrinsic. The data will used
	/// in [`Self::finalize`] to calculate the correct extrinsics root.
	pub fn note_extrinsic(encoded_xt: Vec<u8>) {
		ExtrinsicData::<T>::insert(Self::extrinsic_index().unwrap_or_default(), encoded_xt);
	}

	/// To be called immediately after an extrinsic has been applied.
	pub fn note_applied_extrinsic(r: &DispatchResultWithPostInfo, mut info: DispatchInfo) {
		info.weight = extract_actual_weight(r, &info);
		info.pays_fee = extract_actual_pays_fee(r, &info);
		Self::deposit_event(match r {
			Ok(_) => Event::ExtrinsicSuccess { dispatch_info: info },
			Err(err) => {
				log::trace!(
					target: "runtime::system",
					"Extrinsic failed at block({:?}): {:?}",
					Self::block_number(),
					err,
				);
				Event::ExtrinsicFailed { dispatch_error: err.error, dispatch_info: info }
			},
		});

		let next_extrinsic_index = Self::extrinsic_index().unwrap_or_default() + 1u32;

		storage::unhashed::put(well_known_keys::EXTRINSIC_INDEX, &next_extrinsic_index);
		ExecutionPhase::<T>::put(Phase::ApplyExtrinsic(next_extrinsic_index));
	}

	/// To be called immediately after `note_applied_extrinsic` of the last extrinsic of the block
	/// has been called.
	pub fn note_finished_extrinsics() {
		let extrinsic_index: u32 =
			storage::unhashed::take(well_known_keys::EXTRINSIC_INDEX).unwrap_or_default();
		ExtrinsicCount::<T>::put(extrinsic_index);
		ExecutionPhase::<T>::put(Phase::Finalization);
	}

	/// To be called immediately after finishing the initialization of the block
	/// (e.g., called `on_initialize` for all pallets).
	pub fn note_finished_initialize() {
		ExecutionPhase::<T>::put(Phase::ApplyExtrinsic(0))
	}

	/// An account is being created.
	pub fn on_created_account(who: T::AccountId, _a: &mut AccountInfo<T::Index, T::AccountData>) {
		T::OnNewAccount::on_new_account(&who);
		Self::deposit_event(Event::NewAccount { account: who });
	}

	/// Do anything that needs to be done after an account has been killed.
	fn on_killed_account(who: T::AccountId) {
		T::OnKilledAccount::on_killed_account(&who);
		Self::deposit_event(Event::KilledAccount { account: who });
	}

	/// Determine whether or not it is possible to update the code.
	///
	/// Checks the given code if it is a valid runtime wasm blob by instantianting
	/// it and extracting the runtime version of it. It checks that the runtime version
	/// of the old and new runtime has the same spec name and that the spec version is increasing.
	pub fn can_set_code(code: &[u8]) -> Result<(), sp_runtime::DispatchError> {
		let current_version = T::Version::get();
		let new_version = sp_io::misc::runtime_version(code)
			.and_then(|v| RuntimeVersion::decode(&mut &v[..]).ok())
			.ok_or(Error::<T>::FailedToExtractRuntimeVersion)?;

		if new_version.spec_name != current_version.spec_name {
			return Err(Error::<T>::InvalidSpecName.into())
		}

		if new_version.spec_version <= current_version.spec_version {
			return Err(Error::<T>::SpecVersionNeedsToIncrease.into())
		}

		Ok(())
	}
}

/// Event handler which registers a provider when created.
pub struct Provider<T>(PhantomData<T>);
impl<T: Config> HandleLifetime<T::AccountId> for Provider<T> {
	fn created(t: &T::AccountId) -> Result<(), DispatchError> {
		Pallet::<T>::inc_providers(t);
		Ok(())
	}
	fn killed(t: &T::AccountId) -> Result<(), DispatchError> {
		Pallet::<T>::dec_providers(t).map(|_| ())
	}
}

/// Event handler which registers a self-sufficient when created.
pub struct SelfSufficient<T>(PhantomData<T>);
impl<T: Config> HandleLifetime<T::AccountId> for SelfSufficient<T> {
	fn created(t: &T::AccountId) -> Result<(), DispatchError> {
		Pallet::<T>::inc_sufficients(t);
		Ok(())
	}
	fn killed(t: &T::AccountId) -> Result<(), DispatchError> {
		Pallet::<T>::dec_sufficients(t);
		Ok(())
	}
}

/// Event handler which registers a consumer when created.
pub struct Consumer<T>(PhantomData<T>);
impl<T: Config> HandleLifetime<T::AccountId> for Consumer<T> {
	fn created(t: &T::AccountId) -> Result<(), DispatchError> {
		Pallet::<T>::inc_consumers(t)
	}
	fn killed(t: &T::AccountId) -> Result<(), DispatchError> {
		Pallet::<T>::dec_consumers(t);
		Ok(())
	}
}

impl<T: Config> BlockNumberProvider for Pallet<T> {
	type BlockNumber = <T as Config>::BlockNumber;

	fn current_block_number() -> Self::BlockNumber {
		Pallet::<T>::block_number()
	}
}

fn is_providing<T: Default + Eq>(d: &T) -> bool {
	d != &T::default()
}

/// Implement StoredMap for a simple single-item, provide-when-not-default system. This works fine
/// for storing a single item which allows the account to continue existing as long as it's not
/// empty/default.
///
/// Anything more complex will need more sophisticated logic.
impl<T: Config> StoredMap<T::AccountId, T::AccountData> for Pallet<T> {
	fn get(k: &T::AccountId) -> T::AccountData {
		Account::<T>::get(k).data
	}

	fn try_mutate_exists<R, E: From<DispatchError>>(
		k: &T::AccountId,
		f: impl FnOnce(&mut Option<T::AccountData>) -> Result<R, E>,
	) -> Result<R, E> {
		let account = Account::<T>::get(k);
		let was_providing = is_providing(&account.data);
		let mut some_data = if was_providing { Some(account.data) } else { None };
		let result = f(&mut some_data)?;
		let is_providing = some_data.is_some();
		if !was_providing && is_providing {
			Self::inc_providers(k);
		} else if was_providing && !is_providing {
			match Self::dec_providers(k)? {
				DecRefStatus::Reaped => return Ok(result),
				DecRefStatus::Exists => {
					// Update value as normal...
				},
			}
		} else if !was_providing && !is_providing {
			return Ok(result)
		}
		Account::<T>::mutate(k, |a| a.data = some_data.unwrap_or_default());
		Ok(result)
	}
}

/// Split an `option` into two constituent options, as defined by a `splitter` function.
pub fn split_inner<T, R, S>(
	option: Option<T>,
	splitter: impl FnOnce(T) -> (R, S),
) -> (Option<R>, Option<S>) {
	match option {
		Some(inner) => {
			let (r, s) = splitter(inner);
			(Some(r), Some(s))
		},
		None => (None, None),
	}
}

pub struct ChainContext<T>(PhantomData<T>);
impl<T> Default for ChainContext<T> {
	fn default() -> Self {
		ChainContext(PhantomData)
	}
}

impl<T: Config> Lookup for ChainContext<T> {
	type Source = <T::Lookup as StaticLookup>::Source;
	type Target = <T::Lookup as StaticLookup>::Target;

	fn lookup(&self, s: Self::Source) -> Result<Self::Target, LookupError> {
		<T::Lookup as StaticLookup>::lookup(s)
	}
}

/// Prelude to be used alongside pallet macro, for ease of use.
pub mod pallet_prelude {
	pub use crate::{ensure_none, ensure_root, ensure_signed, ensure_signed_or_root};

	/// Type alias for the `Origin` associated type of system config.
	pub type OriginFor<T> = <T as crate::Config>::Origin;

	/// Type alias for the `BlockNumber` associated type of system config.
	pub type BlockNumberFor<T> = <T as crate::Config>::BlockNumber;
}<|MERGE_RESOLUTION|>--- conflicted
+++ resolved
@@ -221,13 +221,8 @@
 			+ Clone
 			+ OriginTrait<Call = Self::RuntimeCall>;
 
-<<<<<<< HEAD
-		/// The aggregated `Call` type.
-		type Call: Parameter + Dispatchable<Origin = Self::Origin> + Debug + From<Call<Self>>;
-=======
 		/// The aggregated `RuntimeCall` type.
-		type RuntimeCall: Dispatchable + Debug;
->>>>>>> 23bb5a62
+		type RuntimeCall: Parameter + Dispatchable<Origin = Self::Origin> + Debug + From<Call<Self>>;
 
 		/// Account index (aka nonce) type. This stores the number of previous transactions
 		/// associated with a sender account.
