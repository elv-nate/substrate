[package]
name = "pallet-contracts"
version = "4.0.0-dev"
authors = ["Parity Technologies <admin@parity.io>"]
edition = "2021"
license = "Apache-2.0"
homepage = "https://substrate.io"
repository = "https://github.com/paritytech/substrate/"
description = "FRAME pallet for WASM contracts"
readme = "README.md"

[package.metadata.docs.rs]
targets = ["x86_64-unknown-linux-gnu"]

[dependencies]
bitflags = "1.3"
codec = { package = "parity-scale-codec", version = "3.0.0", default-features = false, features = [
	"derive",
	"max-encoded-len",
] }
scale-info = { version = "2.1.1", default-features = false, features = ["derive"] }
log = { version = "0.4", default-features = false }
wasm-instrument = { version = "0.3", default-features = false }
serde = { version = "1", optional = true, features = ["derive"] }
smallvec = { version = "1", default-features = false, features = [
	"const_generics",
] }
wasmi = { version = "0.20", default-features = false }
wasmparser = { package = "wasmparser-nostd", version = "0.91", default-features = false }
impl-trait-for-tuples = "0.2"

# Only used in benchmarking to generate random contract code
rand = { version = "0.8", optional = true, default-features = false }
rand_pcg = { version = "0.3", optional = true }

# Substrate Dependencies
frame-benchmarking = { version = "4.0.0-dev", default-features = false, path = "../benchmarking", optional = true }
frame-support = { version = "4.0.0-dev", default-features = false, path = "../support" }
frame-system = { version = "4.0.0-dev", default-features = false, path = "../system" }
pallet-contracts-primitives = { version = "6.0.0", default-features = false, path = "primitives" }
pallet-contracts-proc-macro = { version = "4.0.0-dev", path = "proc-macro" }
sp-api = { version = "4.0.0-dev", default-features = false, path = "../../primitives/api" }
<<<<<<< HEAD
sp-core = { version = "6.0.0", default-features = false, path = "../../primitives/core" }
sp-io = { version = "6.0.0", default-features = false, path = "../../primitives/io" }
sp-runtime = { version = "6.0.0", default-features = false, path = "../../primitives/runtime" }
sp-std = { version = "4.0.0", default-features = false, path = "../../primitives/std" }
=======
sp-core = { version = "7.0.0", default-features = false, path = "../../primitives/core" }
sp-io = { version = "7.0.0", default-features = false, path = "../../primitives/io" }
sp-runtime = { version = "7.0.0", default-features = false, path = "../../primitives/runtime" }
sp-sandbox = { version = "0.10.0-dev", default-features = false, path = "../../primitives/sandbox" }
sp-std = { version = "5.0.0", default-features = false, path = "../../primitives/std" }
>>>>>>> 108d8eed

[dev-dependencies]
array-bytes = "4.1"
assert_matches = "1"
env_logger = "0.9"
pretty_assertions = "1"
wat = "1"

# Substrate Dependencies
pallet-balances = { version = "4.0.0-dev", path = "../balances" }
pallet-timestamp = { version = "4.0.0-dev", path = "../timestamp" }
pallet-randomness-collective-flip = { version = "4.0.0-dev", path = "../randomness-collective-flip" }
pallet-utility = { version = "4.0.0-dev", path = "../utility" }
sp-keystore = { version = "0.13.0", path = "../../primitives/keystore" }

[features]
default = ["std"]
std = [
	"serde",
	"codec/std",
	"scale-info/std",
	"sp-core/std",
	"sp-runtime/std",
	"sp-io/std",
	"sp-std/std",
	"frame-benchmarking?/std",
	"frame-support/std",
	"frame-system/std",
	"wasm-instrument/std",
	"wasmi/std",
	"pallet-contracts-primitives/std",
	"pallet-contracts-proc-macro/full",
	"log/std",
	"rand/std",
	"wasmparser/std",
]
runtime-benchmarks = [
	"frame-benchmarking/runtime-benchmarks",
	"rand",
	"rand_pcg",
	"unstable-interface",
]
try-runtime = ["frame-support/try-runtime"]
# Make contract callable functions marked as __unstable__ available. Do not enable
# on live chains as those are subject to change.
unstable-interface = []<|MERGE_RESOLUTION|>--- conflicted
+++ resolved
@@ -40,18 +40,10 @@
 pallet-contracts-primitives = { version = "6.0.0", default-features = false, path = "primitives" }
 pallet-contracts-proc-macro = { version = "4.0.0-dev", path = "proc-macro" }
 sp-api = { version = "4.0.0-dev", default-features = false, path = "../../primitives/api" }
-<<<<<<< HEAD
-sp-core = { version = "6.0.0", default-features = false, path = "../../primitives/core" }
-sp-io = { version = "6.0.0", default-features = false, path = "../../primitives/io" }
-sp-runtime = { version = "6.0.0", default-features = false, path = "../../primitives/runtime" }
-sp-std = { version = "4.0.0", default-features = false, path = "../../primitives/std" }
-=======
 sp-core = { version = "7.0.0", default-features = false, path = "../../primitives/core" }
 sp-io = { version = "7.0.0", default-features = false, path = "../../primitives/io" }
 sp-runtime = { version = "7.0.0", default-features = false, path = "../../primitives/runtime" }
-sp-sandbox = { version = "0.10.0-dev", default-features = false, path = "../../primitives/sandbox" }
 sp-std = { version = "5.0.0", default-features = false, path = "../../primitives/std" }
->>>>>>> 108d8eed
 
 [dev-dependencies]
 array-bytes = "4.1"
