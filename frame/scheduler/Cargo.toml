[package]
name = "pallet-scheduler"
version = "4.0.0-dev"
authors = ["Parity Technologies <admin@parity.io>"]
edition = "2021"
license = "Apache-2.0"
homepage = "https://substrate.io"
repository = "https://github.com/paritytech/substrate/"
description = "FRAME Scheduler pallet"
readme = "README.md"

[dependencies]
codec = { package = "parity-scale-codec", version = "3.0.0", default-features = false, features = ["derive"] }
log = { version = "0.4.17", default-features = false }
scale-info = { version = "2.1.1", default-features = false, features = ["derive"] }
frame-benchmarking = { version = "4.0.0-dev", default-features = false, optional = true, path = "../benchmarking" }
frame-support = { version = "4.0.0-dev", default-features = false, path = "../support" }
frame-system = { version = "4.0.0-dev", default-features = false, path = "../system" }
<<<<<<< HEAD
sp-io = { version = "6.0.0", default-features = false, path = "../../primitives/io" }
sp-runtime = { version = "6.0.0", default-features = false, path = "../../primitives/runtime" }
sp-std = { version = "4.0.0", default-features = false, path = "../../primitives/std" }
sp-weights = { version = "4.0.0", default-features = false, path = "../../primitives/weights" }
=======
sp-io = { version = "7.0.0", default-features = false, path = "../../primitives/io" }
sp-runtime = { version = "7.0.0", default-features = false, path = "../../primitives/runtime" }
sp-std = { version = "5.0.0", default-features = false, path = "../../primitives/std" }
>>>>>>> 108d8eed

[dev-dependencies]
pallet-preimage = { version = "4.0.0-dev", path = "../preimage" }
sp-core = { version = "7.0.0", default-features = false, path = "../../primitives/core" }
substrate-test-utils = { version = "4.0.0-dev", path = "../../test-utils" }

[features]
default = ["std"]
runtime-benchmarks = [
	"frame-benchmarking",
	"frame-support/runtime-benchmarks",
	"frame-system/runtime-benchmarks",
]
std = [
	"codec/std",
	"frame-benchmarking?/std",
	"frame-support/std",
	"frame-system/std",
	"log/std",
	"scale-info/std",
	"sp-io/std",
	"sp-runtime/std",
	"sp-std/std",
	"sp-weights/std",
]
try-runtime = ["frame-support/try-runtime"]<|MERGE_RESOLUTION|>--- conflicted
+++ resolved
@@ -16,16 +16,10 @@
 frame-benchmarking = { version = "4.0.0-dev", default-features = false, optional = true, path = "../benchmarking" }
 frame-support = { version = "4.0.0-dev", default-features = false, path = "../support" }
 frame-system = { version = "4.0.0-dev", default-features = false, path = "../system" }
-<<<<<<< HEAD
-sp-io = { version = "6.0.0", default-features = false, path = "../../primitives/io" }
-sp-runtime = { version = "6.0.0", default-features = false, path = "../../primitives/runtime" }
-sp-std = { version = "4.0.0", default-features = false, path = "../../primitives/std" }
-sp-weights = { version = "4.0.0", default-features = false, path = "../../primitives/weights" }
-=======
 sp-io = { version = "7.0.0", default-features = false, path = "../../primitives/io" }
 sp-runtime = { version = "7.0.0", default-features = false, path = "../../primitives/runtime" }
 sp-std = { version = "5.0.0", default-features = false, path = "../../primitives/std" }
->>>>>>> 108d8eed
+sp-weights = { version = "4.0.0", default-features = false, path = "../../primitives/weights" }
 
 [dev-dependencies]
 pallet-preimage = { version = "4.0.0-dev", path = "../preimage" }
