// This file is part of Substrate.

// Copyright (C) 2020-2022 Parity Technologies (UK) Ltd.
// SPDX-License-Identifier: Apache-2.0

// Licensed under the Apache License, Version 2.0 (the "License");
// you may not use this file except in compliance with the License.
// You may obtain a copy of the License at
//
// 	http://www.apache.org/licenses/LICENSE-2.0
//
// Unless required by applicable law or agreed to in writing, software
// distributed under the License is distributed on an "AS IS" BASIS,
// WITHOUT WARRANTIES OR CONDITIONS OF ANY KIND, either express or implied.
// See the License for the specific language governing permissions and
// limitations under the License.

//! Primitive traits for providing election functionality.
//!
//! This crate provides two traits that could interact to enable extensible election functionality
//! within FRAME pallets.
//!
//! Something that will provide the functionality of election will implement [`ElectionProvider`],
//! whilst needing an associated [`ElectionProvider::DataProvider`], which needs to be fulfilled by
//! an entity implementing [`ElectionDataProvider`]. Most often, *the data provider is* the receiver
//! of the election, resulting in a diagram as below:
//!
//! ```ignore
//!                                         ElectionDataProvider
//!                          <------------------------------------------+
//!                          |                                          |
//!                          v                                          |
//!                    +-----+----+                              +------+---+
//!                    |          |                              |          |
//! pallet-do-election |          |                              |          | pallet-needs-election
//!                    |          |                              |          |
//!                    |          |                              |          |
//!                    +-----+----+                              +------+---+
//!                          |                                          ^
//!                          |                                          |
//!                          +------------------------------------------+
//!                                         ElectionProvider
//! ```
//!
//! > It could also be possible that a third party pallet (C), provides the data of election to an
//! > election provider (B), which then passes the election result to another pallet (A).
//!
//! ## Election Types
//!
//! Typically, two types of elections exist:
//!
//! 1. **Stateless**: Election data is provided, and the election result is immediately ready.
//! 2. **Stateful**: Election data is is queried ahead of time, and the election result might be
//!    ready some number of blocks in the future.
//!
//! To accommodate both type of elections in one trait, the traits lean toward **stateful
//! election**, as it is more general than the stateless. This is why [`ElectionProvider::elect`]
//! has no parameters. All value and type parameter must be provided by the [`ElectionDataProvider`]
//! trait, even if the election happens immediately.
//!
//! ## Election Data
//!
//! The data associated with an election, essentially what the [`ElectionDataProvider`] must convey
//! is as follows:
//!
//! 1. A list of voters, with their stake.
//! 2. A list of targets (i.e. _candidates_).
//! 3. A number of desired targets to be elected (i.e. _winners_)
//!
//! In addition to that, the [`ElectionDataProvider`] must also hint [`ElectionProvider`] at when
//! the next election might happen ([`ElectionDataProvider::next_election_prediction`]). A stateless
//! election provider would probably ignore this. A stateful election provider can use this to
//! prepare the election result in advance.
//!
//! Nonetheless, an [`ElectionProvider`] shan't rely on this and should preferably provide some
//! means of fallback election as well, in case the `elect` was called immaturely early.
//!
//! ## Example
//!
//! ```rust
//! # use frame_election_provider_support::{*, data_provider, PageIndex, BoundedSupportsOf};
//! # use sp_npos_elections::{Support, Assignment};
//! # use frame_support::traits::ConstU32;
//!
//! type AccountId = u64;
//! type Balance = u64;
//! type BlockNumber = u32;
//!
//! mod data_provider_mod {
//!     use super::*;
//!
//!     pub trait Config: Sized {
//!         type ElectionProvider: ElectionProvider<
//!             AccountId = AccountId,
//!             BlockNumber = BlockNumber,
//!             DataProvider = Pallet<Self>,
//!         >;
//!     }
//!
//!     pub struct Pallet<T: Config>(std::marker::PhantomData<T>);
//!
//!     impl<T: Config> ElectionDataProvider for Pallet<T> {
//!         type AccountId = AccountId;
//!         type BlockNumber = BlockNumber;
//!         type MaxVotesPerVoter = ConstU32<1>;
//!
//!         fn desired_targets() -> data_provider::Result<u32> {
//!             unimplemented!();
//!         }
<<<<<<< HEAD
//!         fn voters(maybe_max_len: Option<usize>, _page: PageIndex)
=======
//!         fn voters(maybe_max_len: Option<usize>)
>>>>>>> ac7fc125
//!           -> data_provider::Result<Vec<VoterOf<Self>>>
//!         {
//!             unimplemented!();
//!         }
//!         fn targets(maybe_max_len: Option<usize>, _page: PageIndex) -> data_provider::Result<Vec<AccountId>> {
//!             unimplemented!();
//!         }
//!         fn next_election_prediction(now: BlockNumber) -> BlockNumber {
//!             unimplemented!();
//!         }
//!     }
//! }
//!
//!
//! mod generic_election_provider {
//!     use super::*;
//!
//!     pub struct GenericElectionProvider<T: Config>(std::marker::PhantomData<T>);
//!
//!     pub trait Config {
//!         type DataProvider: ElectionDataProvider<AccountId=AccountId, BlockNumber = BlockNumber>;
//!     }
//!
//!     impl<T: Config> ElectionProvider for GenericElectionProvider<T> {
//!         type AccountId = AccountId;
//!         type BlockNumber = BlockNumber;
//!         type Error = &'static str;
//!         type DataProvider = T::DataProvider;
//!         type Pages = ();
//!         type MaxBackersPerWinner = ConstU32<{ u32::MAX} >;
//!         type MaxWinnersPerPage = ConstU32<{ u32::MAX} >;
//!
//!         fn elect(_page: PageIndex) -> Result<BoundedSupportsOf<Self>, Self::Error> {
//!             unimplemented!();
//!         }
//!     }
//! }
//!
//! mod runtime {
//!     use super::generic_election_provider;
//!     use super::data_provider_mod;
//!     use super::AccountId;
//!
//!     struct Runtime;
//!     impl generic_election_provider::Config for Runtime {
//!         type DataProvider = data_provider_mod::Pallet<Runtime>;
//!     }
//!
//!     impl data_provider_mod::Config for Runtime {
//!         type ElectionProvider = generic_election_provider::GenericElectionProvider<Runtime>;
//!     }
//!
//! }
//!
//! # fn main() {}
//! ```

#![cfg_attr(not(feature = "std"), no_std)]

pub mod onchain;
<<<<<<< HEAD

use codec::{Decode, Encode, MaxEncodedLen};
use frame_support::{traits::Get, BoundedVec, DefaultNoBound, RuntimeDebug};
use scale_info::TypeInfo;
use sp_npos_elections::EvaluateSupport;
=======
use frame_support::{traits::Get, BoundedVec};
>>>>>>> ac7fc125
use sp_std::{fmt::Debug, prelude::*};

/// Re-export some type as they are used in the interface.
pub use sp_arithmetic::PerThing;
pub use sp_npos_elections::{
	Assignment, ElectionResult, ExtendedBalance, IdentifierT, NposSolution, PerThing128, Support,
	VoteWeight,
};

/// Types that are used by the data provider trait.
pub mod data_provider {
	/// Alias for the result type of the election data provider.
	pub type Result<T> = sp_std::result::Result<T, &'static str>;
}

/// The index used to indicate the page number.
///
/// A u8 would have probably been enough until the end of universe, but since we use this as the
/// bound of `BoundedVec` and similar, using `u32` will save us some hassle.
pub type PageIndex = u32;

/// Something that can provide the data to an [`ElectionProvider`].
pub trait ElectionDataProvider {
	/// The account identifier type.
	type AccountId;

	/// The block number type.
	type BlockNumber;

	/// Maximum number of votes per voter that this data provider is providing.
	type MaxVotesPerVoter: Get<u32>;

	/// All possible targets for the election, i.e. the candidates.
	///
	/// If `maybe_max_len` is `Some(v)` then the resulting vector MUST NOT be longer than `v` items
	/// long.
	///
	/// This should be implemented as a self-weighing function. The implementor should register its
	/// appropriate weight at the end of execution with the system pallet directly.
	fn targets(
		maybe_max_len: Option<usize>,
		remaining_pages: PageIndex,
	) -> data_provider::Result<Vec<Self::AccountId>>;

	/// All possible voters for the election.
	///
	/// Note that if a notion of self-vote exists, it should be represented here.
	///
	/// If `maybe_max_len` is `Some(v)` then the resulting vector MUST NOT be longer than `v` items
	/// long.
	///
	/// This should be implemented as a self-weighing function. The implementor should register its
	/// appropriate weight at the end of execution with the system pallet directly.
<<<<<<< HEAD
	fn voters(
		maybe_max_len: Option<usize>,
		remaining_pages: PageIndex,
	) -> data_provider::Result<Vec<VoterOf<Self>>>;
=======
	fn voters(maybe_max_len: Option<usize>) -> data_provider::Result<Vec<VoterOf<Self>>>;
>>>>>>> ac7fc125

	/// The number of targets to elect.
	///
	/// This should be implemented as a self-weighing function. The implementor should register its
	/// appropriate weight at the end of execution with the system pallet directly.
	fn desired_targets() -> data_provider::Result<u32>;

	/// Provide a best effort prediction about when the next election is about to happen.
	///
	/// In essence, the implementor should predict with this function when it will trigger the
	/// [`ElectionProvider::elect`].
	///
	/// This is only useful for stateful election providers.
	fn next_election_prediction(now: Self::BlockNumber) -> Self::BlockNumber;

	/// Utility function only to be used in benchmarking scenarios, to be implemented optionally,
	/// else a noop.
	#[cfg(any(feature = "runtime-benchmarks", test))]
	fn put_snapshot(
		_voters: Vec<VoterOf<Self>>,
		_targets: Vec<Self::AccountId>,
		_target_stake: Option<VoteWeight>,
	) {
	}

	/// Utility function only to be used in benchmarking scenarios, to be implemented optionally,
	/// else a noop.
	///
	/// Same as `put_snapshot`, but can add a single voter one by one.
	#[cfg(any(feature = "runtime-benchmarks", test))]
	fn add_voter(
		_voter: Self::AccountId,
		_weight: VoteWeight,
		_targets: BoundedVec<Self::AccountId, Self::MaxVotesPerVoter>,
	) {
	}

	/// Utility function only to be used in benchmarking scenarios, to be implemented optionally,
	/// else a noop.
	///
	/// Same as `put_snapshot`, but can add a single voter one by one.
	#[cfg(any(feature = "runtime-benchmarks", test))]
	fn add_target(_target: Self::AccountId) {}

	/// Clear all voters and targets.
	#[cfg(any(feature = "runtime-benchmarks", test))]
	fn clear() {}
}

/// An election data provider that should only be used for testing.
#[cfg(feature = "std")]
pub struct TestDataProvider<X>(sp_std::marker::PhantomData<X>);

#[cfg(feature = "std")]
impl<AccountId, BlockNumber> ElectionDataProvider for TestDataProvider<(AccountId, BlockNumber)> {
	type AccountId = AccountId;
	type BlockNumber = BlockNumber;
	type MaxVotesPerVoter = ();

<<<<<<< HEAD
	fn targets(
		_maybe_max_len: Option<usize>,
		_: PageIndex,
	) -> data_provider::Result<Vec<AccountId>> {
		Ok(Default::default())
	}
	fn voters(
		_maybe_max_len: Option<usize>,
		_: PageIndex,
	) -> data_provider::Result<Vec<VoterOf<Self>>> {
=======
	fn targets(_maybe_max_len: Option<usize>) -> data_provider::Result<Vec<AccountId>> {
		Ok(Default::default())
	}

	fn voters(_maybe_max_len: Option<usize>) -> data_provider::Result<Vec<VoterOf<Self>>> {
>>>>>>> ac7fc125
		Ok(Default::default())
	}

	fn desired_targets() -> data_provider::Result<u32> {
		Ok(Default::default())
	}

	fn next_election_prediction(now: BlockNumber) -> BlockNumber {
		now
	}
}

/// Something that can compute the result of an election and pass it back to the caller.
///
/// This trait only provides an interface to _request_ an election, i.e.
/// [`ElectionProvider::elect`]. That data required for the election need to be passed to the
/// implemented of this trait through [`ElectionProvider::DataProvider`].
pub trait ElectionProvider {
	/// The account identifier type.
	type AccountId;

	/// The block number type.
	type BlockNumber;

	/// The error type that is returned by the provider.
	type Error: Debug;

	/// The data provider of the election.
	type DataProvider: ElectionDataProvider<
		AccountId = Self::AccountId,
		BlockNumber = Self::BlockNumber,
	>;

	/// Maximum number of backers that a single winner may have, in the results returned from this
	/// election provider.
	///
	/// By "backer per winner", this interface means "all backers in all pages" per winner. Thus,
	/// hypothetically, a user of an election provider should be able to safely aggregate all
	/// backers of each winner in a bounded vector with this bound.
	type MaxBackersPerWinner: Get<u32>;

	/// Maximum number of winner that can be returned, per page (i.e. per call to `elect`).
	type MaxWinnersPerPage: Get<u32>;

	/// The number of pages of support that this election provider can return.
	///
	/// All calls to `elect` must therefore be in the range of `PAGES-1 .. 0`.
	type Pages: frame_support::traits::Get<PageIndex>;

	/// Elect a new set of winners.
	///
	/// The result is returned in a target major format, namely as vector of supports.
	///
	/// This should be implemented as a self-weighing function. The implementor should register its
	/// appropriate weight at the end of execution with the system pallet directly.
	fn elect(remaining: PageIndex) -> Result<BoundedSupportsOf<Self>, Self::Error>;

	/// The index of the most significant page of the election result that is to be returned. This
	/// is typically [`Pages`] minus one, but is left open.
	fn msp() -> PageIndex {
		Self::Pages::get().saturating_sub(1)
	}

	/// The index of the least significant page of the election result that is to be returned. This
	/// is typically 0, but is left open.
	fn lsp() -> PageIndex {
		0
	}
}

/// An election provider to be used only for testing.
#[cfg(feature = "std")]
pub struct NoElection<X>(sp_std::marker::PhantomData<X>);

#[cfg(feature = "std")]
impl<AccountId, BlockNumber> ElectionProvider for NoElection<(AccountId, BlockNumber)> {
	type Error = &'static str;

	type AccountId = AccountId;
	type BlockNumber = BlockNumber;

	type DataProvider = TestDataProvider<(Self::AccountId, Self::BlockNumber)>;
	type Pages = frame_support::traits::ConstU32<1>;

	type MaxBackersPerWinner = ();
	type MaxWinnersPerPage = ();

	fn elect(_: PageIndex) -> Result<BoundedSupportsOf<Self>, Self::Error> {
		Err("<() as ElectionProvider> cannot do anything.")
	}
}

/// A utility trait for something to implement `ElectionDataProvider` in a sensible way.
///
/// This is generic over `AccountId` and it can represent a validator, a nominator, or any other
/// entity.
///
/// To simplify the trait, the `VoteWeight` is hardcoded as the weight of each entity. The weights
/// are ascending, the higher, the better. In the long term, if this trait ends up having use cases
/// outside of the election context, it is easy enough to make it generic over the `VoteWeight`.
///
/// Something that implements this trait will do a best-effort sort over ids, and thus can be
/// used on the implementing side of [`ElectionDataProvider`].
pub trait SortedListProvider<AccountId> {
	/// The list's error type.
	type Error: sp_std::fmt::Debug;

	/// An iterator over the list, which can have `take` called on it.
	fn iter() -> Box<dyn Iterator<Item = AccountId>>;

	/// Returns an iterator over the list, starting from the given voter.
	///
	/// May return an error if `start` is invalid.
	fn iter_from(start: &AccountId) -> Result<Box<dyn Iterator<Item = AccountId>>, Self::Error>;

	/// The current count of ids in the list.
	fn count() -> u32;

	/// Return true if the list already contains `id`.
	fn contains(id: &AccountId) -> bool;

	/// Hook for inserting a new id.
	fn on_insert(id: AccountId, weight: VoteWeight) -> Result<(), Self::Error>;

	/// Hook for updating a single id.
	fn on_update(id: &AccountId, weight: VoteWeight);

	/// Hook for removing am id from the list.
	fn on_remove(id: &AccountId);

	/// Regenerate this list from scratch. Returns the count of items inserted.
	///
	/// This should typically only be used at a runtime upgrade.
	///
	/// ## WARNING
	///
	/// This function should be called with care, regenerate will remove the current list write the
	/// new list, which can lead to too many storage accesses, exhausting the block weight.
	fn unsafe_regenerate(
		all: impl IntoIterator<Item = AccountId>,
		weight_of: Box<dyn Fn(&AccountId) -> VoteWeight>,
	) -> u32;

	/// Remove all items from the list.
	///
	/// ## WARNING
	///
	/// This function should never be called in production settings because it can lead to an
	/// unbounded amount of storage accesses.
	fn unsafe_clear();

	/// Sanity check internal state of list. Only meant for debug compilation.
	fn sanity_check() -> Result<(), &'static str>;

	/// If `who` changes by the returned amount they are guaranteed to have a worst case change
	/// in their list position.
	#[cfg(feature = "runtime-benchmarks")]
	fn weight_update_worst_case(_who: &AccountId, _is_increase: bool) -> VoteWeight {
		VoteWeight::MAX
	}
}

/// Something that can provide the `VoteWeight` of an account. Similar to [`ElectionProvider`] and
/// [`ElectionDataProvider`], this should typically be implementing by whoever is supposed to *use*
/// `SortedListProvider`.
pub trait VoteWeightProvider<AccountId> {
	/// Get the current `VoteWeight` of `who`.
	fn vote_weight(who: &AccountId) -> VoteWeight;

	/// For tests and benchmarks, set the `VoteWeight`.
	#[cfg(any(feature = "runtime-benchmarks", test))]
	fn set_vote_weight_of(_: &AccountId, _: VoteWeight) {}
}

/// Something that can compute the result to an NPoS solution.
pub trait NposSolver {
	/// The account identifier type of this solver.
	type AccountId: sp_npos_elections::IdentifierT;
	/// The accuracy of this solver. This will affect the accuracy of the output.
	type Accuracy: PerThing128;
	/// The error type of this implementation.
	type Error: sp_std::fmt::Debug + sp_std::cmp::PartialEq + Clone;

	/// Solve an NPoS solution with the given `voters`, `targets`, and select `to_elect` count
	/// of `targets`.
	fn solve(
		to_elect: usize,
		targets: Vec<Self::AccountId>,
		voters: Vec<(Self::AccountId, VoteWeight, impl IntoIterator<Item = Self::AccountId>)>,
	) -> Result<ElectionResult<Self::AccountId, Self::Accuracy>, Self::Error>;
}

/// A wrapper for [`sp_npos_elections::seq_phragmen`] that implements [`NposSolver`]. See the
/// documentation of [`sp_npos_elections::seq_phragmen`] for more info.
pub struct SequentialPhragmen<AccountId, Accuracy, Balancing = ()>(
	sp_std::marker::PhantomData<(AccountId, Accuracy, Balancing)>,
);

impl<
		AccountId: IdentifierT,
		Accuracy: PerThing128,
		Balancing: Get<Option<(usize, ExtendedBalance)>>,
	> NposSolver for SequentialPhragmen<AccountId, Accuracy, Balancing>
{
	type AccountId = AccountId;
	type Accuracy = Accuracy;
	type Error = sp_npos_elections::Error;
	fn solve(
		winners: usize,
		targets: Vec<Self::AccountId>,
		voters: Vec<(Self::AccountId, VoteWeight, impl IntoIterator<Item = Self::AccountId>)>,
	) -> Result<ElectionResult<Self::AccountId, Self::Accuracy>, Self::Error> {
		sp_npos_elections::seq_phragmen(winners, targets, voters, Balancing::get())
	}
}

/// A wrapper for [`sp_npos_elections::phragmms()`] that implements [`NposSolver`]. See the
/// documentation of [`sp_npos_elections::phragmms()`] for more info.
pub struct PhragMMS<AccountId, Accuracy, Balancing = ()>(
	sp_std::marker::PhantomData<(AccountId, Accuracy, Balancing)>,
);

impl<
		AccountId: IdentifierT,
		Accuracy: PerThing128,
		Balancing: Get<Option<(usize, ExtendedBalance)>>,
	> NposSolver for PhragMMS<AccountId, Accuracy, Balancing>
{
	type AccountId = AccountId;
	type Accuracy = Accuracy;
	type Error = sp_npos_elections::Error;
	fn solve(
		winners: usize,
		targets: Vec<Self::AccountId>,
		voters: Vec<(Self::AccountId, VoteWeight, impl IntoIterator<Item = Self::AccountId>)>,
	) -> Result<ElectionResult<Self::AccountId, Self::Accuracy>, Self::Error> {
		sp_npos_elections::phragmms(winners, targets, voters, Balancing::get())
	}
}

<<<<<<< HEAD
/// A bounded equivalent to [`sp_npos_elections::Support`].
#[derive(Default, RuntimeDebug, Encode, Decode, scale_info::TypeInfo, MaxEncodedLen)]
#[codec(mel_bound(AccountId: MaxEncodedLen, Bound: Get<u32>))]
#[scale_info(skip_type_params(Bound))]
pub struct BoundedSupport<AccountId, Bound: Get<u32>> {
	/// Total support.
	pub total: ExtendedBalance,
	/// Support from voters.
	pub voters: BoundedVec<(AccountId, ExtendedBalance), Bound>,
}

impl<AccountId, Bound: Get<u32>> sp_npos_elections::Backings for &BoundedSupport<AccountId, Bound> {
	fn total(&self) -> ExtendedBalance {
		self.total
	}
}

impl<AccountId: PartialEq, Bound: Get<u32>> PartialEq for BoundedSupport<AccountId, Bound> {
	fn eq(&self, other: &Self) -> bool {
		self.total == other.total && self.voters == other.voters
	}
}
impl<AccountId: PartialEq, Bound: Get<u32>> Eq for BoundedSupport<AccountId, Bound> {}

impl<AccountId: Clone, Bound: Get<u32>> Clone for BoundedSupport<AccountId, Bound> {
	fn clone(&self) -> Self {
		Self { voters: self.voters.clone(), total: self.total }
	}
}

impl<AccountId, Bound: Get<u32>> Into<sp_npos_elections::Support<AccountId>>
	for BoundedSupport<AccountId, Bound>
{
	fn into(self) -> sp_npos_elections::Support<AccountId> {
		sp_npos_elections::Support { voters: self.voters.into_inner(), total: self.total }
	}
}

impl<AccountId, Bound: Get<u32>> TryFrom<sp_npos_elections::Support<AccountId>>
	for BoundedSupport<AccountId, Bound>
{
	type Error = &'static str;
	fn try_from(s: sp_npos_elections::Support<AccountId>) -> Result<Self, Self::Error> {
		let voters = s.voters.try_into().map_err(|_| "voters bound not respected")?;
		Ok(Self { voters, total: s.total })
	}
}

// TODO: exercise: relax the Get<u32> as much as possible.
/// A vector of [`BoundedSupport`].
///
/// This is a newtype rather than an alias so that we can implement certain foreign traits for it.
///
/// Note the order of generic bounds, first comes the outer bound and then the inner. When possible,
/// use [`BoundedSupportsOf`] to avoid mistakes.
#[derive(Debug, Encode, Decode, TypeInfo, DefaultNoBound)]
#[scale_info(skip_type_params(BOuter, BInner))]
pub struct BoundedSupports<AccountId, BOuter: Get<u32>, BInner: Get<u32>>(
	pub BoundedVec<(AccountId, BoundedSupport<AccountId, BInner>), BOuter>,
);

// TODO: would be better to derive, ask gui
// should've work: #[codec(mel_bound(AccountId: MaxEncodedLen, BOuter: Get<u32>, BInner: Get<u32>))]
impl<AccountId: MaxEncodedLen, BOuter: Get<u32>, BInner: Get<u32>> codec::MaxEncodedLen
	for BoundedSupports<AccountId, BOuter, BInner>
{
	fn max_encoded_len() -> usize {
		<BoundedVec<(AccountId, BoundedSupport<AccountId, BInner>), BOuter> as MaxEncodedLen>::max_encoded_len()
	}
}

impl<AccountId, BOuter: Get<u32>, BInner: Get<u32>>
	From<BoundedVec<(AccountId, BoundedSupport<AccountId, BInner>), BOuter>>
	for BoundedSupports<AccountId, BOuter, BInner>
{
	fn from(t: BoundedVec<(AccountId, BoundedSupport<AccountId, BInner>), BOuter>) -> Self {
		Self(t)
	}
}

impl<AccountId: Clone, BOuter: Get<u32>, BInner: Get<u32>> Clone
	for BoundedSupports<AccountId, BOuter, BInner>
{
	fn clone(&self) -> Self {
		Self(self.0.clone())
	}
}

impl<AccountId: PartialEq, BOuter: Get<u32>, BInner: Get<u32>> PartialEq
	for BoundedSupports<AccountId, BOuter, BInner>
{
	fn eq(&self, other: &Self) -> bool {
		self.0 == other.0
	}
}
impl<AccountId: PartialEq, BOuter: Get<u32>, BInner: Get<u32>> Eq
	for BoundedSupports<AccountId, BOuter, BInner>
{
}

impl<AccountId, BOuter: Get<u32>, BInner: Get<u32>> sp_std::ops::Deref
	for BoundedSupports<AccountId, BOuter, BInner>
{
	type Target = BoundedVec<(AccountId, BoundedSupport<AccountId, BInner>), BOuter>;

	fn deref(&self) -> &Self::Target {
		&self.0
	}
}

impl<AccountId, BOuter: Get<u32>, BInner: Get<u32>> IntoIterator
	for BoundedSupports<AccountId, BOuter, BInner>
{
	type Item = (AccountId, BoundedSupport<AccountId, BInner>);
	type IntoIter = sp_std::vec::IntoIter<Self::Item>;

	fn into_iter(self) -> Self::IntoIter {
		self.0.into_iter()
	}
}

/// A [`BoundedSupports`] parameterized by something that implements [`ElectionProvider`].
pub type BoundedSupportsOf<E> = BoundedSupports<
	<E as ElectionProvider>::AccountId,
	<E as ElectionProvider>::MaxWinnersPerPage,
	<E as ElectionProvider>::MaxBackersPerWinner,
>;

impl<AccountId, BOuter: Get<u32>, BInner: Get<u32>> EvaluateSupport
	for BoundedSupports<AccountId, BOuter, BInner>
{
	fn evaluate(&self) -> sp_npos_elections::ElectionScore {
		sp_npos_elections::evaluate_support_core(self.0.iter().map(|(_, s)| s))
	}
}

/// Extension trait to convert from [`sp_npos_elections::Supports<AccountId>`] to `BoundedSupports`.
pub trait TryIntoBoundedSupports<AccountId, BOuter: Get<u32>, BInner: Get<u32>> {
	/// Perform the conversion.
	fn try_into_bounded_supports(self) -> Result<BoundedSupports<AccountId, BOuter, BInner>, ()>;
}

impl<AccountId, BOuter: Get<u32>, BInner: Get<u32>>
	TryIntoBoundedSupports<AccountId, BOuter, BInner> for sp_npos_elections::Supports<AccountId>
{
	fn try_into_bounded_supports(self) -> Result<BoundedSupports<AccountId, BOuter, BInner>, ()> {
		let inner_bounded_supports = self
			.into_iter()
			.map(|(a, s)| s.try_into().map(|s| (a, s)))
			.collect::<Result<Vec<_>, _>>()
			.map_err(|_| ())?;
		let outer_bounded_supports: BoundedVec<_, BOuter> =
			inner_bounded_supports.try_into().map_err(|_| ())?;
		Ok(outer_bounded_supports.into())
	}
}

// TODO: most of these conversion traits are doing allocations, but no other way other than unsafe
// code as it seems.

/// Extension trait to convert an unbounded [`sp_npos_elections::Supports`]
// TODO: someday we can have an expensive `SortIntoBoundedSupports` as well.
pub trait TruncateIntoBoundedSupports<AccountId, BOuter: Get<u32>, BInner: Get<u32>> {
	fn truncate_into_bounded_supports(self) -> BoundedSupports<AccountId, BOuter, BInner>;
}

impl<AccountId, BOuter: Get<u32>, BInner: Get<u32>>
	TruncateIntoBoundedSupports<AccountId, BOuter, BInner> for sp_npos_elections::Supports<AccountId>
{
	fn truncate_into_bounded_supports(mut self) -> BoundedSupports<AccountId, BOuter, BInner> {
		// truncate the inner stuff.
		self.iter_mut().for_each(|(_, s)| s.voters.truncate(BInner::get() as usize));
		// truncate the outer stuff.
		self.truncate(BOuter::get() as usize);
		self.try_into_bounded_supports().expect("truncated self to proper bounds; qed")
	}
}

/// Same as [`TryIntoBoundedSupports`], but wrapped in another vector as well.
///
/// The vector can represent a [`PageIndex`].
pub trait TryIntoBoundedSupportsVec<AccountId, BOuter: Get<u32>, BInner: Get<u32>> {
	/// Perform the conversion.
	fn try_into_bounded_supports_vec(
		self,
	) -> Result<Vec<BoundedSupports<AccountId, BOuter, BInner>>, ()>;
}

impl<AccountId, BOuter: Get<u32>, BInner: Get<u32>>
	TryIntoBoundedSupportsVec<AccountId, BOuter, BInner>
	for Vec<sp_npos_elections::Supports<AccountId>>
{
	fn try_into_bounded_supports_vec(
		self,
	) -> Result<Vec<BoundedSupports<AccountId, BOuter, BInner>>, ()> {
		self.into_iter()
			.map(|s| s.try_into_bounded_supports())
			.collect::<Result<Vec<_>, ()>>()
	}
}

=======
>>>>>>> ac7fc125
/// A voter, at the level of abstraction of this crate.
pub type Voter<AccountId, Bound> = (AccountId, VoteWeight, BoundedVec<AccountId, Bound>);

/// Same as [`Voter`], but parameterized by an [`ElectionDataProvider`].
pub type VoterOf<D> =
<<<<<<< HEAD
	Voter<<D as ElectionDataProvider>::AccountId, <D as ElectionDataProvider>::MaxVotesPerVoter>;

/// Extension trait to easily convert from bounded voters to unbounded ones.
///
/// Undesirably, this cannot be done (in safe rust) without re-allocating the entire vector, so
/// don't use it recklessly.
pub trait IntoUnboundedVoters<AccountId> {
	fn into_unbounded_voters(self) -> Vec<(AccountId, VoteWeight, Vec<AccountId>)>;
}

impl<AccountId, Bound: Get<u32>> IntoUnboundedVoters<AccountId> for Vec<Voter<AccountId, Bound>> {
	fn into_unbounded_voters(self) -> Vec<(AccountId, VoteWeight, Vec<AccountId>)> {
		self.into_iter().map(|(x, y, z)| (x, y, z.into_inner())).collect::<Vec<_>>()
	}
}
=======
	Voter<<D as ElectionDataProvider>::AccountId, <D as ElectionDataProvider>::MaxVotesPerVoter>;
>>>>>>> ac7fc125
<|MERGE_RESOLUTION|>--- conflicted
+++ resolved
@@ -107,11 +107,7 @@
 //!         fn desired_targets() -> data_provider::Result<u32> {
 //!             unimplemented!();
 //!         }
-<<<<<<< HEAD
 //!         fn voters(maybe_max_len: Option<usize>, _page: PageIndex)
-=======
-//!         fn voters(maybe_max_len: Option<usize>)
->>>>>>> ac7fc125
 //!           -> data_provider::Result<Vec<VoterOf<Self>>>
 //!         {
 //!             unimplemented!();
@@ -172,15 +168,11 @@
 #![cfg_attr(not(feature = "std"), no_std)]
 
 pub mod onchain;
-<<<<<<< HEAD
 
 use codec::{Decode, Encode, MaxEncodedLen};
 use frame_support::{traits::Get, BoundedVec, DefaultNoBound, RuntimeDebug};
 use scale_info::TypeInfo;
 use sp_npos_elections::EvaluateSupport;
-=======
-use frame_support::{traits::Get, BoundedVec};
->>>>>>> ac7fc125
 use sp_std::{fmt::Debug, prelude::*};
 
 /// Re-export some type as they are used in the interface.
@@ -234,14 +226,10 @@
 	///
 	/// This should be implemented as a self-weighing function. The implementor should register its
 	/// appropriate weight at the end of execution with the system pallet directly.
-<<<<<<< HEAD
 	fn voters(
 		maybe_max_len: Option<usize>,
 		remaining_pages: PageIndex,
 	) -> data_provider::Result<Vec<VoterOf<Self>>>;
-=======
-	fn voters(maybe_max_len: Option<usize>) -> data_provider::Result<Vec<VoterOf<Self>>>;
->>>>>>> ac7fc125
 
 	/// The number of targets to elect.
 	///
@@ -301,7 +289,6 @@
 	type BlockNumber = BlockNumber;
 	type MaxVotesPerVoter = ();
 
-<<<<<<< HEAD
 	fn targets(
 		_maybe_max_len: Option<usize>,
 		_: PageIndex,
@@ -312,13 +299,6 @@
 		_maybe_max_len: Option<usize>,
 		_: PageIndex,
 	) -> data_provider::Result<Vec<VoterOf<Self>>> {
-=======
-	fn targets(_maybe_max_len: Option<usize>) -> data_provider::Result<Vec<AccountId>> {
-		Ok(Default::default())
-	}
-
-	fn voters(_maybe_max_len: Option<usize>) -> data_provider::Result<Vec<VoterOf<Self>>> {
->>>>>>> ac7fc125
 		Ok(Default::default())
 	}
 
@@ -559,7 +539,6 @@
 	}
 }
 
-<<<<<<< HEAD
 /// A bounded equivalent to [`sp_npos_elections::Support`].
 #[derive(Default, RuntimeDebug, Encode, Decode, scale_info::TypeInfo, MaxEncodedLen)]
 #[codec(mel_bound(AccountId: MaxEncodedLen, Bound: Get<u32>))]
@@ -761,29 +740,9 @@
 	}
 }
 
-=======
->>>>>>> ac7fc125
 /// A voter, at the level of abstraction of this crate.
 pub type Voter<AccountId, Bound> = (AccountId, VoteWeight, BoundedVec<AccountId, Bound>);
 
 /// Same as [`Voter`], but parameterized by an [`ElectionDataProvider`].
 pub type VoterOf<D> =
-<<<<<<< HEAD
-	Voter<<D as ElectionDataProvider>::AccountId, <D as ElectionDataProvider>::MaxVotesPerVoter>;
-
-/// Extension trait to easily convert from bounded voters to unbounded ones.
-///
-/// Undesirably, this cannot be done (in safe rust) without re-allocating the entire vector, so
-/// don't use it recklessly.
-pub trait IntoUnboundedVoters<AccountId> {
-	fn into_unbounded_voters(self) -> Vec<(AccountId, VoteWeight, Vec<AccountId>)>;
-}
-
-impl<AccountId, Bound: Get<u32>> IntoUnboundedVoters<AccountId> for Vec<Voter<AccountId, Bound>> {
-	fn into_unbounded_voters(self) -> Vec<(AccountId, VoteWeight, Vec<AccountId>)> {
-		self.into_iter().map(|(x, y, z)| (x, y, z.into_inner())).collect::<Vec<_>>()
-	}
-}
-=======
-	Voter<<D as ElectionDataProvider>::AccountId, <D as ElectionDataProvider>::MaxVotesPerVoter>;
->>>>>>> ac7fc125
+	Voter<<D as ElectionDataProvider>::AccountId, <D as ElectionDataProvider>::MaxVotesPerVoter>;