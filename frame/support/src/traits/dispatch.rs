// This file is part of Substrate.

// Copyright (C) 2019-2022 Parity Technologies (UK) Ltd.
// SPDX-License-Identifier: Apache-2.0

// Licensed under the Apache License, Version 2.0 (the "License");
// you may not use this file except in compliance with the License.
// You may obtain a copy of the License at
//
// 	http://www.apache.org/licenses/LICENSE-2.0
//
// Unless required by applicable law or agreed to in writing, software
// distributed under the License is distributed on an "AS IS" BASIS,
// WITHOUT WARRANTIES OR CONDITIONS OF ANY KIND, either express or implied.
// See the License for the specific language governing permissions and
// limitations under the License.

//! Traits for dealing with dispatching calls and the origin from which they are dispatched.

use crate::dispatch::{DispatchResultWithPostInfo, Parameter, RawOrigin};
use codec::MaxEncodedLen;
use sp_runtime::{
	traits::{BadOrigin, Member, Morph, TryMorph},
	Either,
};
use sp_std::marker::PhantomData;

/// Some sort of check on the origin is performed by this object.
pub trait EnsureOrigin<OuterOrigin> {
	/// A return type.
	type Success;

	/// Perform the origin check.
	fn ensure_origin(o: OuterOrigin) -> Result<Self::Success, BadOrigin> {
		Self::try_origin(o).map_err(|_| BadOrigin)
	}

	/// Perform the origin check.
	fn try_origin(o: OuterOrigin) -> Result<Self::Success, OuterOrigin>;

	/// Returns an outer origin capable of passing `try_origin` check.
	///
	/// NOTE: This should generally *NOT* be reimplemented. Instead implement
	/// `try_successful_origin`.
	///
	/// ** Should be used for benchmarking only!!! **
	#[cfg(feature = "runtime-benchmarks")]
	fn successful_origin() -> OuterOrigin {
		Self::try_successful_origin().expect("No origin exists which can satisfy the guard")
	}

	/// Attept to get an outer origin capable of passing `try_origin` check. May return `Err` if it
	/// is impossible. Default implementation just uses `successful_origin()`.
	///
	/// ** Should be used for benchmarking only!!! **
	#[cfg(feature = "runtime-benchmarks")]
	fn try_successful_origin() -> Result<OuterOrigin, ()> {
		Ok(Self::successful_origin())
	}
}

/// `EnsureOrigin` implementation that always fails.
pub struct NeverEnsureOrigin<Success>(sp_std::marker::PhantomData<Success>);
impl<OO, Success> EnsureOrigin<OO> for NeverEnsureOrigin<Success> {
	type Success = Success;
	fn try_origin(o: OO) -> Result<Success, OO> {
		Err(o)
	}
	#[cfg(feature = "runtime-benchmarks")]
	fn try_successful_origin() -> Result<OO, ()> {
		Err(())
	}
}

/// Some sort of check on the origin is performed by this object.
pub trait EnsureOriginWithArg<OuterOrigin, Argument> {
	/// A return type.
	type Success;

	/// Perform the origin check.
	fn ensure_origin(o: OuterOrigin, a: &Argument) -> Result<Self::Success, BadOrigin> {
		Self::try_origin(o, a).map_err(|_| BadOrigin)
	}

	/// Perform the origin check, returning the origin value if unsuccessful. This allows chaining.
	fn try_origin(o: OuterOrigin, a: &Argument) -> Result<Self::Success, OuterOrigin>;

	/// Returns an outer origin capable of passing `try_origin` check.
	///
	/// NOTE: This should generally *NOT* be reimplemented. Instead implement
	/// `try_successful_origin`.
	///
	/// ** Should be used for benchmarking only!!! **
	#[cfg(feature = "runtime-benchmarks")]
	fn successful_origin(a: &Argument) -> OuterOrigin {
		Self::try_successful_origin(a).expect("No origin exists which can satisfy the guard")
	}

	/// Attept to get an outer origin capable of passing `try_origin` check. May return `Err` if it
	/// is impossible. Default implementation just uses `successful_origin()`.
	///
	/// ** Should be used for benchmarking only!!! **
	#[cfg(feature = "runtime-benchmarks")]
	fn try_successful_origin(a: &Argument) -> Result<OuterOrigin, ()> {
		Ok(Self::successful_origin(a))
	}
}

pub struct AsEnsureOriginWithArg<EO>(sp_std::marker::PhantomData<EO>);
impl<OuterOrigin, Argument, EO: EnsureOrigin<OuterOrigin>>
	EnsureOriginWithArg<OuterOrigin, Argument> for AsEnsureOriginWithArg<EO>
{
	/// A return type.
	type Success = EO::Success;

	/// Perform the origin check.
	fn ensure_origin(o: OuterOrigin, _: &Argument) -> Result<Self::Success, BadOrigin> {
		EO::ensure_origin(o)
	}

	/// Perform the origin check, returning the origin value if unsuccessful. This allows chaining.
	fn try_origin(o: OuterOrigin, _: &Argument) -> Result<Self::Success, OuterOrigin> {
		EO::try_origin(o)
	}

	/// Returns an outer origin capable of passing `try_origin` check.
	///
	/// ** Should be used for benchmarking only!!! **
	#[cfg(feature = "runtime-benchmarks")]
	fn try_successful_origin(_: &Argument) -> Result<OuterOrigin, ()> {
		EO::try_successful_origin()
	}
}

/// A derivative `EnsureOrigin` implementation. It mutates the `Success` result of an `Original`
/// implementation with a given `Mutator`.
pub struct MapSuccess<Original, Mutator>(PhantomData<(Original, Mutator)>);
impl<O, Original: EnsureOrigin<O>, Mutator: Morph<Original::Success>> EnsureOrigin<O>
	for MapSuccess<Original, Mutator>
{
	type Success = Mutator::Outcome;
	fn try_origin(o: O) -> Result<Mutator::Outcome, O> {
		Ok(Mutator::morph(Original::try_origin(o)?))
	}
	#[cfg(feature = "runtime-benchmarks")]
	fn try_successful_origin() -> Result<O, ()> {
		Original::try_successful_origin()
	}
}

/// A derivative `EnsureOrigin` implementation. It mutates the `Success` result of an `Original`
/// implementation with a given `Mutator`, allowing the possibility of an error to be returned
/// from the mutator.
///
/// NOTE: This is strictly worse performance than `MapSuccess` since it clones the original origin
/// value. If possible, use `MapSuccess` instead.
pub struct TryMapSuccess<Orig, Mutator>(PhantomData<(Orig, Mutator)>);
impl<O: Clone, Original: EnsureOrigin<O>, Mutator: TryMorph<Original::Success>> EnsureOrigin<O>
	for TryMapSuccess<Original, Mutator>
{
	type Success = Mutator::Outcome;
	fn try_origin(o: O) -> Result<Mutator::Outcome, O> {
		let orig = o.clone();
		Mutator::try_morph(Original::try_origin(o)?).map_err(|()| orig)
	}
	#[cfg(feature = "runtime-benchmarks")]
	fn try_successful_origin() -> Result<O, ()> {
		Original::try_successful_origin()
	}
}

/// "OR gate" implementation of `EnsureOrigin` allowing for different `Success` types for `L`
/// and `R`, with them combined using an `Either` type.
///
/// Origin check will pass if `L` or `R` origin check passes. `L` is tested first.
///
/// Successful origin is derived from the left side.
pub struct EitherOfDiverse<L, R>(sp_std::marker::PhantomData<(L, R)>);
impl<OuterOrigin, L: EnsureOrigin<OuterOrigin>, R: EnsureOrigin<OuterOrigin>>
	EnsureOrigin<OuterOrigin> for EitherOfDiverse<L, R>
{
	type Success = Either<L::Success, R::Success>;
	fn try_origin(o: OuterOrigin) -> Result<Self::Success, OuterOrigin> {
		L::try_origin(o)
			.map_or_else(|o| R::try_origin(o).map(Either::Right), |o| Ok(Either::Left(o)))
	}

	#[cfg(feature = "runtime-benchmarks")]
	fn try_successful_origin() -> Result<OuterOrigin, ()> {
		L::try_successful_origin().or_else(|()| R::try_successful_origin())
	}
}

/// "OR gate" implementation of `EnsureOrigin` allowing for different `Success` types for `L`
/// and `R`, with them combined using an `Either` type.
///
/// Origin check will pass if `L` or `R` origin check passes. `L` is tested first.
///
/// Successful origin is derived from the left side.
#[deprecated = "Use `EitherOfDiverse` instead"]
pub type EnsureOneOf<L, R> = EitherOfDiverse<L, R>;

/// "OR gate" implementation of `EnsureOrigin`, `Success` type for both `L` and `R` must
/// be equal.
///
/// Origin check will pass if `L` or `R` origin check passes. `L` is tested first.
///
/// Successful origin is derived from the left side.
pub struct EitherOf<L, R>(sp_std::marker::PhantomData<(L, R)>);
impl<
		OuterOrigin,
		L: EnsureOrigin<OuterOrigin>,
		R: EnsureOrigin<OuterOrigin, Success = L::Success>,
	> EnsureOrigin<OuterOrigin> for EitherOf<L, R>
{
	type Success = L::Success;
	fn try_origin(o: OuterOrigin) -> Result<Self::Success, OuterOrigin> {
		L::try_origin(o).or_else(|o| R::try_origin(o))
	}

	#[cfg(feature = "runtime-benchmarks")]
	fn try_successful_origin() -> Result<OuterOrigin, ()> {
		L::try_successful_origin().or_else(|()| R::try_successful_origin())
	}
}

/// Type that can be dispatched with an origin but without checking the origin filter.
///
/// Implemented for pallet dispatchable type by `decl_module` and for runtime dispatchable by
/// `construct_runtime`.
pub trait UnfilteredDispatchable {
	/// The origin type of the runtime, (i.e. `frame_system::Config::Origin`).
	type Origin;

	/// Dispatch this call but do not check the filter in origin.
	fn dispatch_bypass_filter(self, origin: Self::Origin) -> DispatchResultWithPostInfo;
}

/// Type that can be dispatched with an additional storage layer which is used to execute the call.
pub trait DispatchableWithStorageLayer {
	/// The origin type of the runtime, (i.e. `frame_system::Config::Origin`).
	type Origin;

	/// Same as `dispatch` from the [`frame_support::dispatch::Dispatchable`] trait, but
	/// specifically spawns a new storage layer to execute the call inside of.
	fn dispatch_with_storage_layer(self, origin: Self::Origin) -> DispatchResultWithPostInfo;

	/// Same as `dispatch_bypass_filter` from the [`UnfilteredDispatchable`] trait, but specifically
	/// spawns a new storage layer to execute the call inside of.
	fn dispatch_bypass_filter_with_storage_layer(
		self,
		origin: Self::Origin,
	) -> DispatchResultWithPostInfo;
}

/// The trait implemented by the overarching enumeration of the different pallets' origins.
/// Unlike `OriginTrait` impls, this does not include any kind of dispatch/call filter. Also, this
/// trait is more flexible in terms of how it can be used: it is a `Parameter` and `Member`, so it
/// can be used as dispatchable parameters as well as in storage items.
pub trait CallerTrait<AccountId>: Parameter + Member + From<RawOrigin<AccountId>> {
	/// Extract the signer from the message if it is a `Signed` origin.
	fn into_system(self) -> Option<RawOrigin<AccountId>>;

	/// Extract a reference to the system-level `RawOrigin` if it is that.
	fn as_system_ref(&self) -> Option<&RawOrigin<AccountId>>;
}

/// Methods available on `frame_system::Config::Origin`.
pub trait OriginTrait: Sized {
	/// Runtime call type, as in `frame_system::Config::Call`
	type Call;

	/// The caller origin, overarching type of all pallets origins.
<<<<<<< HEAD
	type PalletsOrigin: Into<Self> + CallerTrait<Self::AccountId>;
=======
	type PalletsOrigin: Parameter
		+ Member
		+ Into<Self>
		+ From<RawOrigin<Self::AccountId>>
		+ MaxEncodedLen;
>>>>>>> c55e4a1d

	/// The AccountId used across the system.
	type AccountId;

	/// Add a filter to the origin.
	fn add_filter(&mut self, filter: impl Fn(&Self::Call) -> bool + 'static);

	/// Reset origin filters to default one, i.e `frame_system::Config::BaseCallFilter`.
	fn reset_filter(&mut self);

	/// Replace the caller with caller from the other origin
	fn set_caller_from(&mut self, other: impl Into<Self>);

	/// Filter the call if caller is not root, if false is returned then the call must be filtered
	/// out.
	///
	/// For root origin caller, the filters are bypassed and true is returned.
	fn filter_call(&self, call: &Self::Call) -> bool;

	/// Get a reference to the caller (`CallerTrait` impl).
	fn caller(&self) -> &Self::PalletsOrigin;

	/// Consume `self` and return the caller.
	fn into_caller(self) -> Self::PalletsOrigin;

	/// Do something with the caller, consuming self but returning it if the caller was unused.
	fn try_with_caller<R>(
		self,
		f: impl FnOnce(Self::PalletsOrigin) -> Result<R, Self::PalletsOrigin>,
	) -> Result<R, Self>;

	/// Create with system none origin and `frame_system::Config::BaseCallFilter`.
	fn none() -> Self;

	/// Create with system root origin and `frame_system::Config::BaseCallFilter`.
	fn root() -> Self;

	/// Create with system signed origin and `frame_system::Config::BaseCallFilter`.
	fn signed(by: Self::AccountId) -> Self;

	/// Extract the signer from the message if it is a `Signed` origin.
	fn as_signed(self) -> Option<Self::AccountId> {
		self.into_caller().into_system().and_then(|s| {
			if let RawOrigin::Signed(who) = s {
				Some(who)
			} else {
				None
			}
		})
	}

	/// Extract a reference to the sytsem origin, if that's what the caller is.
	fn as_system_ref(&self) -> Option<&RawOrigin<Self::AccountId>> {
		self.caller().as_system_ref()
	}
}

#[cfg(test)]
mod tests {
	use super::*;
	use crate::traits::{ConstBool, ConstU8, TypedGet};
	use std::marker::PhantomData;

	struct EnsureSuccess<V>(PhantomData<V>);
	struct EnsureFail<T>(PhantomData<T>);

	impl<V: TypedGet> EnsureOrigin<()> for EnsureSuccess<V> {
		type Success = V::Type;
		fn try_origin(_: ()) -> Result<Self::Success, ()> {
			Ok(V::get())
		}
		#[cfg(feature = "runtime-benchmarks")]
		fn try_successful_origin() -> Result<(), ()> {
			Ok(())
		}
	}

	impl<T> EnsureOrigin<()> for EnsureFail<T> {
		type Success = T;
		fn try_origin(_: ()) -> Result<Self::Success, ()> {
			Err(())
		}
		#[cfg(feature = "runtime-benchmarks")]
		fn try_successful_origin() -> Result<(), ()> {
			Err(())
		}
	}

	#[test]
	fn either_of_diverse_works() {
		assert_eq!(
			EitherOfDiverse::<
				EnsureSuccess<ConstBool<true>>,
				EnsureSuccess<ConstU8<0>>,
			>::try_origin(()).unwrap().left(),
			Some(true)
		);
		assert_eq!(
			EitherOfDiverse::<EnsureSuccess<ConstBool<true>>, EnsureFail<u8>>::try_origin(())
				.unwrap()
				.left(),
			Some(true)
		);
		assert_eq!(
			EitherOfDiverse::<EnsureFail<bool>, EnsureSuccess<ConstU8<0>>>::try_origin(())
				.unwrap()
				.right(),
			Some(0u8)
		);
		assert!(EitherOfDiverse::<EnsureFail<bool>, EnsureFail<u8>>::try_origin(()).is_err());
	}

	#[test]
	fn either_of_works() {
		assert_eq!(
			EitherOf::<
				EnsureSuccess<ConstBool<true>>,
				EnsureSuccess<ConstBool<false>>,
			>::try_origin(()).unwrap(),
			true
		);
		assert_eq!(
			EitherOf::<EnsureSuccess<ConstBool<true>>, EnsureFail<bool>>::try_origin(()).unwrap(),
			true
		);
		assert_eq!(
			EitherOf::<EnsureFail<bool>, EnsureSuccess<ConstBool<false>>>::try_origin(()).unwrap(),
			false
		);
		assert!(EitherOf::<EnsureFail<bool>, EnsureFail<bool>>::try_origin(()).is_err());
	}
}<|MERGE_RESOLUTION|>--- conflicted
+++ resolved
@@ -271,15 +271,7 @@
 	type Call;
 
 	/// The caller origin, overarching type of all pallets origins.
-<<<<<<< HEAD
-	type PalletsOrigin: Into<Self> + CallerTrait<Self::AccountId>;
-=======
-	type PalletsOrigin: Parameter
-		+ Member
-		+ Into<Self>
-		+ From<RawOrigin<Self::AccountId>>
-		+ MaxEncodedLen;
->>>>>>> c55e4a1d
+	type PalletsOrigin: Into<Self> + CallerTrait<Self::AccountId> + MaxEncodedLen;
 
 	/// The AccountId used across the system.
 	type AccountId;
