--- conflicted
+++ resolved
@@ -21,13 +21,8 @@
 use codec::{FullCodec, Decode, EncodeLike, Encode};
 use crate::{
 	storage::{
-<<<<<<< HEAD
 		StorageAppend, StorageDecodeLength, StoragePrefixedMap,
-		bounded_vec::{BoundedVec, BoundedVecValue},
-=======
-		StorageAppend, StorageDecodeLength,
 		bounded_vec::BoundedVec,
->>>>>>> 4ff92f10
 		types::{OptionQuery, QueryKindTrait, OnEmptyGetter},
 	},
 	traits::{GetDefault, StorageInstance, Get, MaxEncodedLen, StorageInfo},
@@ -110,14 +105,9 @@
 	Hasher: crate::hash::StorageHasher,
 	Key: FullCodec,
 	QueryKind: QueryKindTrait<BoundedVec<VecValue, VecBound>, OnEmpty>,
-<<<<<<< HEAD
-	OnEmpty: Get<QueryKind::Query> + 'static,
-	MaxValues: Get<Option<u32>>,
-	VecValue: BoundedVecValue,
-=======
 	OnEmpty: crate::traits::Get<QueryKind::Query> + 'static,
+	MaxValues: Get<Option<u32>>,
 	VecValue: FullCodec,
->>>>>>> 4ff92f10
 	VecBound: Get<u32>,
 {
 	/// Try and append the given item to the map in the storage.
