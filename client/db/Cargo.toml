[package]
name = "sc-client-db"
version = "0.10.0-dev"
authors = ["Parity Technologies <admin@parity.io>"]
edition = "2021"
license = "GPL-3.0-or-later WITH Classpath-exception-2.0"
homepage = "https://substrate.io"
repository = "https://github.com/paritytech/substrate/"
description = "Client backend that uses RocksDB database as storage."
readme = "README.md"

[package.metadata.docs.rs]
targets = ["x86_64-unknown-linux-gnu"]

[dependencies]
codec = { package = "parity-scale-codec", version = "3.0.0", features = [
	"derive",
] }
hash-db = "0.15.2"
kvdb = "0.11.0"
kvdb-memorydb = "0.11.0"
kvdb-rocksdb = { version = "0.15.2", optional = true }
linked-hash-map = "0.5.4"
log = "0.4.17"
parity-db = { version = "0.3.13", optional = true }
parking_lot = "0.12.0"
sc-client-api = { version = "4.0.0-dev", path = "../api" }
sc-state-db = { version = "0.10.0-dev", path = "../state-db" }
sp-arithmetic = { version = "5.0.0", path = "../../primitives/arithmetic" }
sp-blockchain = { version = "4.0.0-dev", path = "../../primitives/blockchain" }
sp-core = { version = "6.0.0", path = "../../primitives/core" }
sp-database = { version = "4.0.0-dev", path = "../../primitives/database" }
sp-runtime = { version = "6.0.0", path = "../../primitives/runtime" }
sp-state-machine = { version = "0.12.0", path = "../../primitives/state-machine" }
sp-trie = { version = "6.0.0", path = "../../primitives/trie" }

[dev-dependencies]
criterion = "0.3.3"
kvdb-rocksdb = "0.15.1"
<<<<<<< HEAD
rand = "0.8.4"
tempfile = "3.1.0"
quickcheck = "1.0.3"
node-runtime = { path = "../../bin/node/runtime" }
=======
quickcheck = { version = "1.0.3", default-features = false }
tempfile = "3"
>>>>>>> b75a253f
sp-tracing = { version = "5.0.0", path = "../../primitives/tracing" }
substrate-test-runtime-client = { version = "2.0.0", path = "../../test-utils/runtime/client" }

[features]
default = ["with-parity-db"]
test-helpers = []
runtime-benchmarks = []
with-kvdb-rocksdb = ["kvdb-rocksdb"]
with-parity-db = ["parity-db"]

[[bench]]
name = "state_access"
harness = false

[lib]
bench = false<|MERGE_RESOLUTION|>--- conflicted
+++ resolved
@@ -37,15 +37,10 @@
 [dev-dependencies]
 criterion = "0.3.3"
 kvdb-rocksdb = "0.15.1"
-<<<<<<< HEAD
 rand = "0.8.4"
 tempfile = "3.1.0"
-quickcheck = "1.0.3"
+quickcheck = { version = "1.0.3", default-features = false }
 node-runtime = { path = "../../bin/node/runtime" }
-=======
-quickcheck = { version = "1.0.3", default-features = false }
-tempfile = "3"
->>>>>>> b75a253f
 sp-tracing = { version = "5.0.0", path = "../../primitives/tracing" }
 substrate-test-runtime-client = { version = "2.0.0", path = "../../test-utils/runtime/client" }
 
