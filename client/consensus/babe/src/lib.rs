--- conflicted
+++ resolved
@@ -1324,12 +1324,8 @@
 	inner: I,
 	client: Arc<Client>,
 	epoch_changes: SharedEpochChanges<Block, Epoch>,
-<<<<<<< HEAD
 	genesis_slot: Option<Slot>,
-	config: Config,
-=======
 	config: BabeConfiguration,
->>>>>>> 9df94483
 }
 
 impl<Block: BlockT, Client, I> BabeBlockImport<Block, Client, I>
@@ -1584,15 +1580,8 @@
 			if let Some(next_epoch_descriptor) = next_epoch_digest {
 				old_epoch_changes = Some((*epoch_changes).clone());
 
-<<<<<<< HEAD
 				let mut viable_epoch = epoch_changes
-					.viable_epoch_mut(&epoch_descriptor, |slot| {
-						Epoch::genesis(&self.config.genesis_config, slot)
-					})
-=======
-				let viable_epoch = epoch_changes
-					.viable_epoch(&epoch_descriptor, |slot| Epoch::genesis(&self.config, slot))
->>>>>>> 9df94483
+					.viable_epoch_mut(&epoch_descriptor, |slot| Epoch::genesis(&self.config, slot))
 					.ok_or_else(|| {
 						ConsensusError::ClientImport(Error::<Block>::FetchEpoch(parent_hash).into())
 					})?;
