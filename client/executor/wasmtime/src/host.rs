// This file is part of Substrate.

// Copyright (C) 2019-2022 Parity Technologies (UK) Ltd.
// SPDX-License-Identifier: GPL-3.0-or-later WITH Classpath-exception-2.0

// This program is free software: you can redistribute it and/or modify
// it under the terms of the GNU General Public License as published by
// the Free Software Foundation, either version 3 of the License, or
// (at your option) any later version.

// This program is distributed in the hope that it will be useful,
// but WITHOUT ANY WARRANTY; without even the implied warranty of
// MERCHANTABILITY or FITNESS FOR A PARTICULAR PURPOSE. See the
// GNU General Public License for more details.

// You should have received a copy of the GNU General Public License
// along with this program. If not, see <https://www.gnu.org/licenses/>.

//! This module defines `HostState` and `HostContext` structs which provide logic and state
//! required for execution of host.

use crate::{instance_wrapper::MemoryWrapper, runtime::StoreData, util};
use codec::{Decode, Encode};
use log::trace;
use sc_allocator::FreeingBumpHeapAllocator;
use sc_executor_common::{
	error::Result,
	sandbox::{self, SupervisorFuncIndex},
	util::MemoryTransfer,
};
use sp_core::sandbox as sandbox_primitives;
use sp_wasm_interface::{FunctionContext, MemoryId, Pointer, Sandbox, WordSize};
use wasmtime::{Caller, Func, Val};

// The sandbox store is inside of a Option<Box<..>>> so that we can temporarily borrow it.
struct SandboxStore(Option<Box<sandbox::Store<Func>>>);

// There are a bunch of `Rc`s within the sandbox store, however we only manipulate
// those within one thread so this should be safe.
unsafe impl Send for SandboxStore {}

/// The state required to construct a HostContext context. The context only lasts for one host
/// call, whereas the state is maintained for the duration of a Wasm runtime call, which may make
/// many different host calls that must share state.
pub struct HostState {
	sandbox_store: SandboxStore,
<<<<<<< HEAD
	allocator: Option<FreeingBumpHeapAllocator>,
=======
	allocator: FreeingBumpHeapAllocator,
	panic_message: Option<String>,
>>>>>>> 9461b2de
}

impl HostState {
	/// Constructs a new `HostState`.
	pub fn new(allocator: FreeingBumpHeapAllocator) -> Self {
		HostState {
			sandbox_store: SandboxStore(Some(Box::new(sandbox::Store::new(
				sandbox::SandboxBackend::TryWasmer,
			)))),
<<<<<<< HEAD
			allocator: Some(allocator),
=======
			allocator,
			panic_message: None,
>>>>>>> 9461b2de
		}
	}

	/// Takes the error message out of the host state, leaving a `None` in its place.
	pub fn take_panic_message(&mut self) -> Option<String> {
		self.panic_message.take()
	}
}

/// A `HostContext` implements `FunctionContext` for making host calls from a Wasmtime
/// runtime. The `HostContext` exists only for the lifetime of the call and borrows state from
/// a longer-living `HostState`.
pub(crate) struct HostContext<'a> {
	pub(crate) caller: Caller<'a, StoreData>,
}

impl<'a> HostContext<'a> {
	fn host_state(&self) -> &HostState {
		self.caller
			.data()
			.host_state()
			.expect("host state is not empty when calling a function in wasm; qed")
	}

	fn host_state_mut(&mut self) -> &mut HostState {
		self.caller
			.data_mut()
			.host_state_mut()
			.expect("host state is not empty when calling a function in wasm; qed")
	}

	fn sandbox_store(&self) -> &sandbox::Store<Func> {
		self.host_state()
			.sandbox_store
			.0
			.as_ref()
			.expect("sandbox store is only empty when temporarily borrowed")
	}

	fn sandbox_store_mut(&mut self) -> &mut sandbox::Store<Func> {
		self.host_state_mut()
			.sandbox_store
			.0
			.as_mut()
			.expect("sandbox store is only empty when temporarily borrowed")
	}
}

impl<'a> sp_wasm_interface::FunctionContext for HostContext<'a> {
	fn read_memory_into(
		&self,
		address: Pointer<u8>,
		dest: &mut [u8],
	) -> sp_wasm_interface::Result<()> {
		util::read_memory_into(&self.caller, address, dest).map_err(|e| e.to_string())
	}

	fn write_memory(&mut self, address: Pointer<u8>, data: &[u8]) -> sp_wasm_interface::Result<()> {
		util::write_memory_from(&mut self.caller, address, data).map_err(|e| e.to_string())
	}

	fn allocate_memory(&mut self, size: WordSize) -> sp_wasm_interface::Result<Pointer<u8>> {
		let memory = self.caller.data().memory();
		let mut allocator = self
			.host_state_mut()
			.allocator
			.take()
			.expect("allocator is not empty when calling a function in wasm; qed");

		let res = allocator
			.allocate(&mut MemoryWrapper(&memory, &mut self.caller), size)
			.map_err(|e| e.to_string());

		self.host_state_mut().allocator = Some(allocator);

		res
	}

	fn deallocate_memory(&mut self, ptr: Pointer<u8>) -> sp_wasm_interface::Result<()> {
		let memory = self.caller.data().memory();
		let mut allocator = self
			.host_state_mut()
			.allocator
			.take()
			.expect("allocator is not empty when calling a function in wasm; qed");

		let res = allocator
			.deallocate(&mut MemoryWrapper(&memory, &mut self.caller), ptr)
			.map_err(|e| e.to_string());

		self.host_state_mut().allocator = Some(allocator);

		res
	}

	fn sandbox(&mut self) -> &mut dyn Sandbox {
		self
	}

	fn register_panic_error_message(&mut self, message: &str) {
		self.caller
			.data_mut()
			.host_state_mut()
			.expect("host state is not empty when calling a function in wasm; qed")
			.panic_message = Some(message.to_owned());
	}
}

impl<'a> Sandbox for HostContext<'a> {
	fn memory_get(
		&mut self,
		memory_id: MemoryId,
		offset: WordSize,
		buf_ptr: Pointer<u8>,
		buf_len: WordSize,
	) -> sp_wasm_interface::Result<u32> {
		let sandboxed_memory = self.sandbox_store().memory(memory_id).map_err(|e| e.to_string())?;

		let len = buf_len as usize;

		let buffer = match sandboxed_memory.read(Pointer::new(offset as u32), len) {
			Err(_) => return Ok(sandbox_primitives::ERR_OUT_OF_BOUNDS),
			Ok(buffer) => buffer,
		};

		if util::write_memory_from(&mut self.caller, buf_ptr, &buffer).is_err() {
			return Ok(sandbox_primitives::ERR_OUT_OF_BOUNDS)
		}

		Ok(sandbox_primitives::ERR_OK)
	}

	fn memory_set(
		&mut self,
		memory_id: MemoryId,
		offset: WordSize,
		val_ptr: Pointer<u8>,
		val_len: WordSize,
	) -> sp_wasm_interface::Result<u32> {
		let sandboxed_memory = self.sandbox_store().memory(memory_id).map_err(|e| e.to_string())?;

		let len = val_len as usize;

		let buffer = match util::read_memory(&self.caller, val_ptr, len) {
			Err(_) => return Ok(sandbox_primitives::ERR_OUT_OF_BOUNDS),
			Ok(buffer) => buffer,
		};

		if sandboxed_memory.write_from(Pointer::new(offset as u32), &buffer).is_err() {
			return Ok(sandbox_primitives::ERR_OUT_OF_BOUNDS)
		}

		Ok(sandbox_primitives::ERR_OK)
	}

	fn memory_teardown(&mut self, memory_id: MemoryId) -> sp_wasm_interface::Result<()> {
		self.sandbox_store_mut().memory_teardown(memory_id).map_err(|e| e.to_string())
	}

	fn memory_new(&mut self, initial: u32, maximum: u32) -> sp_wasm_interface::Result<u32> {
		self.sandbox_store_mut().new_memory(initial, maximum).map_err(|e| e.to_string())
	}

	fn invoke(
		&mut self,
		instance_id: u32,
		export_name: &str,
		mut args: &[u8],
		return_val: Pointer<u8>,
		return_val_len: u32,
		state: u32,
	) -> sp_wasm_interface::Result<u32> {
		trace!(target: "sp-sandbox", "invoke, instance_idx={}", instance_id);

		// Deserialize arguments and convert them into wasmi types.
		let args = Vec::<sp_wasm_interface::Value>::decode(&mut args)
			.map_err(|_| "Can't decode serialized arguments for the invocation")?
			.into_iter()
			.collect::<Vec<_>>();

		let instance = self.sandbox_store().instance(instance_id).map_err(|e| e.to_string())?;

		let dispatch_thunk =
			self.sandbox_store().dispatch_thunk(instance_id).map_err(|e| e.to_string())?;

		let result = instance.invoke(
			export_name,
			&args,
			state,
			&mut SandboxContext { host_context: self, dispatch_thunk },
		);

		match result {
			Ok(None) => Ok(sandbox_primitives::ERR_OK),
			Ok(Some(val)) => {
				// Serialize return value and write it back into the memory.
				sp_wasm_interface::ReturnValue::Value(val.into()).using_encoded(|val| {
					if val.len() > return_val_len as usize {
						Err("Return value buffer is too small")?;
					}
					<HostContext as FunctionContext>::write_memory(self, return_val, val)
						.map_err(|_| "can't write return value")?;
					Ok(sandbox_primitives::ERR_OK)
				})
			},
			Err(_) => Ok(sandbox_primitives::ERR_EXECUTION),
		}
	}

	fn instance_teardown(&mut self, instance_id: u32) -> sp_wasm_interface::Result<()> {
		self.sandbox_store_mut()
			.instance_teardown(instance_id)
			.map_err(|e| e.to_string())
	}

	fn instance_new(
		&mut self,
		dispatch_thunk_id: u32,
		wasm: &[u8],
		raw_env_def: &[u8],
		state: u32,
	) -> sp_wasm_interface::Result<u32> {
		// Extract a dispatch thunk from the instance's table by the specified index.
		let dispatch_thunk = {
			let table = self
				.caller
				.data()
				.table()
				.ok_or_else(|| "Runtime doesn't have a table; sandbox is unavailable")?;
			let table_item = table.get(&mut self.caller, dispatch_thunk_id);

			table_item
				.ok_or_else(|| "dispatch_thunk_id is out of bounds")?
				.funcref()
				.ok_or_else(|| "dispatch_thunk_idx should be a funcref")?
				.ok_or_else(|| "dispatch_thunk_idx should point to actual func")?
				.clone()
		};

		let guest_env = match sandbox::GuestEnvironment::decode(&self.sandbox_store(), raw_env_def)
		{
			Ok(guest_env) => guest_env,
			Err(_) => return Ok(sandbox_primitives::ERR_MODULE as u32),
		};

		let mut store = self
			.host_state_mut()
			.sandbox_store
			.0
			.take()
			.expect("sandbox store is only empty when borrowed");

		// Catch any potential panics so that we can properly restore the sandbox store
		// which we've destructively borrowed.
		let result = std::panic::catch_unwind(std::panic::AssertUnwindSafe(|| {
			store.instantiate(
				wasm,
				guest_env,
				state,
				&mut SandboxContext { host_context: self, dispatch_thunk: dispatch_thunk.clone() },
			)
		}));

		self.host_state_mut().sandbox_store.0 = Some(store);

		let result = match result {
			Ok(result) => result,
			Err(error) => std::panic::resume_unwind(error),
		};

		let instance_idx_or_err_code = match result {
			Ok(instance) => instance.register(&mut self.sandbox_store_mut(), dispatch_thunk),
			Err(sandbox::InstantiationError::StartTrapped) => sandbox_primitives::ERR_EXECUTION,
			Err(_) => sandbox_primitives::ERR_MODULE,
		};

		Ok(instance_idx_or_err_code as u32)
	}

	fn get_global_val(
		&self,
		instance_idx: u32,
		name: &str,
	) -> sp_wasm_interface::Result<Option<sp_wasm_interface::Value>> {
		self.sandbox_store()
			.instance(instance_idx)
			.map(|i| i.get_global_val(name))
			.map_err(|e| e.to_string())
	}
}

struct SandboxContext<'a, 'b> {
	host_context: &'a mut HostContext<'b>,
	dispatch_thunk: Func,
}

impl<'a, 'b> sandbox::SandboxContext for SandboxContext<'a, 'b> {
	fn invoke(
		&mut self,
		invoke_args_ptr: Pointer<u8>,
		invoke_args_len: WordSize,
		state: u32,
		func_idx: SupervisorFuncIndex,
	) -> Result<i64> {
		let mut ret_vals = [Val::null()];
		let result = self.dispatch_thunk.call(
			&mut self.host_context.caller,
			&[
				Val::I32(u32::from(invoke_args_ptr) as i32),
				Val::I32(invoke_args_len as i32),
				Val::I32(state as i32),
				Val::I32(usize::from(func_idx) as i32),
			],
			&mut ret_vals,
		);

		match result {
			Ok(()) =>
				if let Some(ret_val) = ret_vals[0].i64() {
					Ok(ret_val)
				} else {
					return Err("Supervisor function returned unexpected result!".into())
				},
			Err(err) => Err(err.to_string().into()),
		}
	}

	fn supervisor_context(&mut self) -> &mut dyn FunctionContext {
		self.host_context
	}
}<|MERGE_RESOLUTION|>--- conflicted
+++ resolved
@@ -44,12 +44,8 @@
 /// many different host calls that must share state.
 pub struct HostState {
 	sandbox_store: SandboxStore,
-<<<<<<< HEAD
-	allocator: Option<FreeingBumpHeapAllocator>,
-=======
 	allocator: FreeingBumpHeapAllocator,
 	panic_message: Option<String>,
->>>>>>> 9461b2de
 }
 
 impl HostState {
@@ -59,12 +55,8 @@
 			sandbox_store: SandboxStore(Some(Box::new(sandbox::Store::new(
 				sandbox::SandboxBackend::TryWasmer,
 			)))),
-<<<<<<< HEAD
-			allocator: Some(allocator),
-=======
 			allocator,
 			panic_message: None,
->>>>>>> 9461b2de
 		}
 	}
 
