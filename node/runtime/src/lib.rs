--- conflicted
+++ resolved
@@ -79,13 +79,8 @@
 	// and set impl_version to equal spec_version. If only runtime
 	// implementation changes and behavior does not, then leave spec_version as
 	// is and increment impl_version.
-<<<<<<< HEAD
-	spec_version: 118,
-	impl_version: 118,
-=======
-	spec_version: 119,
-	impl_version: 119,
->>>>>>> c161dc57
+	spec_version: 120,
+	impl_version: 120,
 	apis: RUNTIME_API_VERSIONS,
 };
 
@@ -205,16 +200,12 @@
 	type EventHandler = ();
 }
 
-<<<<<<< HEAD
 parameter_types! {
 	pub const Period: BlockNumber = 10 * MINUTES;
 	pub const Offset: BlockNumber = 0;
 }
 
 type SessionHandlers = (Grandpa, Aura, ImOnline, RollingWindow);
-=======
-type SessionHandlers = (Grandpa, Babe, ImOnline);
->>>>>>> c161dc57
 
 impl_opaque_keys! {
 	pub struct SessionKeys {
