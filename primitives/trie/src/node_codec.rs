--- conflicted
+++ resolved
@@ -24,13 +24,8 @@
 use sp_std::{borrow::Borrow, marker::PhantomData, ops::Range, vec::Vec};
 use trie_db::{
 	self, nibble_ops,
-<<<<<<< HEAD
-	node::{NibbleSlicePlan, NodeHandlePlan, NodePlan},
-	ChildReference, NodeCodec as NodeCodecT,
-=======
 	node::{NibbleSlicePlan, NodeHandlePlan, NodePlan, Value, ValuePlan},
 	ChildReference, NodeCodec as NodeCodecT, Partial,
->>>>>>> 02bdc576
 };
 
 /// Helper struct for trie node decoder. This implements `codec::Input` on a byte slice, while
@@ -190,17 +185,12 @@
 		&[trie_constants::EMPTY_TRIE]
 	}
 
-<<<<<<< HEAD
 	fn leaf_node(partial: impl Iterator<Item = u8>, number_nibble: usize, value: &[u8]) -> Vec<u8> {
-		let mut output = partial_from_iterator_encode(partial, number_nibble, NodeKind::Leaf);
-		value.encode_to(&mut output);
-=======
-	fn leaf_node(partial: Partial, value: Value) -> Vec<u8> {
 		let contains_hash = matches!(&value, Value::Node(..));
 		let mut output = if contains_hash {
-			partial_encode(partial, NodeKind::HashedValueLeaf)
+			partial_from_iterator_encode(partial, number_nibble, NodeKind::HashedValueLeaf)
 		} else {
-			partial_encode(partial, NodeKind::Leaf)
+			partial_from_iterator_encode(partial, number_nibble, NodeKind::Leaf)
 		};
 		match value {
 			Value::Inline(value) => {
@@ -212,7 +202,6 @@
 				output.extend_from_slice(hash);
 			},
 		}
->>>>>>> 02bdc576
 		output
 	}
 
@@ -237,13 +226,6 @@
 		children: impl Iterator<Item = impl Borrow<Option<ChildReference<<H as Hasher>::Out>>>>,
 		value: Option<Value>,
 	) -> Vec<u8> {
-<<<<<<< HEAD
-		let kind = maybe_value
-			.is_some()
-			.then(|| NodeKind::BranchWithValue)
-			.unwrap_or_else(|| NodeKind::BranchNoValue);
-		let mut output = partial_from_iterator_encode(partial, number_nibble, kind);
-=======
 		let contains_hash = matches!(&value, Some(Value::Node(..)));
 		let mut output = match (&value, contains_hash) {
 			(&None, _) =>
@@ -253,7 +235,6 @@
 			(_, true) =>
 				partial_from_iterator_encode(partial, number_nibble, NodeKind::HashedValueBranch),
 		};
->>>>>>> 02bdc576
 
 		let bitmap_index = output.len();
 		let mut bitmap: [u8; BITMAP_LENGTH] = [0; BITMAP_LENGTH];
@@ -314,34 +295,6 @@
 	output
 }
 
-<<<<<<< HEAD
-=======
-/// Encode and allocate node type header (type and size), and partial value.
-/// Same as `partial_from_iterator_encode` but uses non encoded `Partial` as input.
-fn partial_encode(partial: Partial, node_kind: NodeKind) -> Vec<u8> {
-	let number_nibble_encoded = (partial.0).0 as usize;
-	let nibble_count = partial.1.len() * nibble_ops::NIBBLE_PER_BYTE + number_nibble_encoded;
-
-	let nibble_count = sp_std::cmp::min(trie_constants::NIBBLE_SIZE_BOUND, nibble_count);
-
-	let mut output = Vec::with_capacity(4 + partial.1.len());
-	match node_kind {
-		NodeKind::Leaf => NodeHeader::Leaf(nibble_count).encode_to(&mut output),
-		NodeKind::BranchWithValue => NodeHeader::Branch(true, nibble_count).encode_to(&mut output),
-		NodeKind::BranchNoValue => NodeHeader::Branch(false, nibble_count).encode_to(&mut output),
-		NodeKind::HashedValueLeaf =>
-			NodeHeader::HashedValueLeaf(nibble_count).encode_to(&mut output),
-		NodeKind::HashedValueBranch =>
-			NodeHeader::HashedValueBranch(nibble_count).encode_to(&mut output),
-	};
-	if number_nibble_encoded > 0 {
-		output.push(nibble_ops::pad_right((partial.0).1));
-	}
-	output.extend_from_slice(partial.1);
-	output
-}
-
->>>>>>> 02bdc576
 const BITMAP_LENGTH: usize = 2;
 
 /// Radix 16 trie, bitmap encoding implementation,
