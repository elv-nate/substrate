--- conflicted
+++ resolved
@@ -179,11 +179,6 @@
 impl<Block: BlockT> TreeRoute<Block> {
 	/// Creates a new `TreeRoute`.
 	///
-<<<<<<< HEAD
-	/// It is required that `pivot >= route.len()`, otherwise it may panics.
-	pub fn new(route: Vec<HashAndNumber<Block>>, pivot: usize) -> Self {
-		TreeRoute { route, pivot }
-=======
 	/// To preserve the structure safety invariats it is required that `pivot < route.len()`.
 	pub fn new(route: Vec<HashAndNumber<Block>>, pivot: usize) -> Result<Self, String> {
 		if pivot < route.len() {
@@ -195,7 +190,6 @@
 				route.len()
 			))
 		}
->>>>>>> 3e71d606
 	}
 
 	/// Get a slice of all retracted blocks in reverse order (towards common ancestor).
